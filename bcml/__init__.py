# Copyright 2019 Nicene Nerd <macadamiadaze@gmail.com>
# Licensed under GPLv3+
import os
import platform
import re
import shutil
import subprocess
import sys
import threading
import traceback
import urllib.error
import urllib.request
import zipfile
import glob
from collections import namedtuple
from configparser import ConfigParser
from pathlib import Path

from PySide2 import QtCore, QtGui, QtWidgets
from PySide2.QtCore import Qt
<<<<<<< HEAD
from PySide2.QtCore import QUrl
from PySide2.QtGui import QDesktopServices
=======
from PySide2.QtWidgets import QFileDialog
>>>>>>> 0623ee1f

from bcml import data, install, merge, pack, rstable, texts, util, mubin
from bcml.Ui_about import Ui_AboutDialog
from bcml.Ui_install import Ui_InstallDialog
from bcml.Ui_main import Ui_MainWindow
from bcml.Ui_progress import Ui_dlgProgress
from bcml.Ui_settings import Ui_SettingsDialog
from bcml.Ui_package import Ui_PackageDialog
from bcml.util import BcmlMod


class MainWindow(QtWidgets.QMainWindow, Ui_MainWindow):

    def __init__(self):
        super(MainWindow, self).__init__()
        self.setupUi(self)

        self.setWindowIcon(util.get_icon('bcml.ico'))
        load_reverse = util.get_settings_bool('load_reverse')

        self.btnPackage = QtWidgets.QToolButton(self.statusBar())
        self.btnPackage.setIcon(util.get_icon('pack.png'))
        self.btnPackage.setToolTip('Package BNP Mod')
        self.btnSettings = QtWidgets.QToolButton(self.statusBar())
        self.btnSettings.setIcon(util.get_icon('settings.png'))
        self.btnSettings.setToolTip('Settings')
        self.btnAbout = QtWidgets.QToolButton(self.statusBar())
        self.btnAbout.setIcon(util.get_icon('about.png'))
        self.btnAbout.setToolTip('About')
        self.statusBar().addPermanentWidget(
            QtWidgets.QLabel('Version ' + util.get_bcml_version()))
        self.statusBar().addPermanentWidget(self.btnPackage)
        self.statusBar().addPermanentWidget(self.btnSettings)
        self.statusBar().addPermanentWidget(self.btnAbout)

        logo_path = str(util.get_exec_dir() / 'data' / 'logo-smaller.png')
        self._logo = QtGui.QPixmap(logo_path)
        self.lblImage.setPixmap(self._logo)
        self.lblImage.setFixedSize(256, 104)

        self._order_icons = {
            False: util.get_icon('up.png'),
            True: util.get_icon('down.png')
        }
        self.btnOrder.setIcon(self._order_icons[load_reverse])

        higher = 'top' if not load_reverse else 'bottom'
        lower = 'bottom' if not load_reverse else 'top'
        self.listWidget.setToolTip(
            f'Drag and drop to change mod load order. Mods at the {higher} of the list override mods at the {lower}.')

        # Bind events
        self.listWidget.setDragDropMode(
            QtWidgets.QAbstractItemView.InternalMove)
        self.listWidget.itemSelectionChanged.connect(self.SelectItem)
        self.listWidget.installEventFilter(self)
        self.btnOrder.clicked.connect(self.OrderClicked)
        self.btnInstall.clicked.connect(self.InstallClicked)
        self.btnRemerge.clicked.connect(self.RemergeClicked)
        self.btnChange.clicked.connect(self.ChangeClicked)
        self.btnExport.clicked.connect(self.ExportClicked)
        self.btnUninstall.clicked.connect(self.UninstallClicked)
        self.btnExplore.clicked.connect(self.ExploreClicked)
        self.btnPackage.clicked.connect(self.PackageClicked)
        self.btnSettings.clicked.connect(self.SettingsClicked)
        self.btnAbout.clicked.connect(self.AboutClicked)

    def eventFilter(self, watched, event):
        if event.type() == QtCore.QEvent.ChildRemoved and not self.btnChange.isEnabled():
            mods = [self.listWidget.item(i).data(Qt.UserRole)
                    for i in range(self.listWidget.count())]
            if mods != self._mods:
                self.btnChange.setEnabled(True)
        return super(MainWindow, self).eventFilter(watched, event)

    def SetupChecks(self):
        try:
            util.get_cemu_dir()
        except FileNotFoundError:
            QtWidgets.QMessageBox.information(
                self, 'First Time', 'It looks like this may be your first time running BCML. Please select the directory where Cemu is installed.')
            folder = QFileDialog.getExistingDirectory(
                self, 'Select Cemu Directory')
            if folder:
                util.set_cemu_dir(Path(folder))
            else:
                sys.exit(0)
        try:
            util.get_game_dir()
        except FileNotFoundError:
            QtWidgets.QMessageBox.information(
                self, 'First Time', 'BCML needs to know the location of your game dump. '
                'Please select the "content" directory in your dumped copy of Breath of the Wild.')
            folder = '/'
            while not (Path(folder).parent / 'code' / 'app.xml').exists():
                folder = QFileDialog.getExistingDirectory(
                    self, 'Select Game Dump Directory')
                if folder:
                    if (Path(folder) / 'content').exists():
                        folder = str(Path(folder) / 'content')
                    if not (Path(folder).parent / 'code' / 'app.xml').exists():
                        QtWidgets.QMessageBox.warning(
                            self, 'Error', 'The chosen directory does not appear to be a valid dump. '
                            'Please select the "content" directory in your dumped copy of Breath of the Wild.')
                    else:
                        try:
                            util.set_game_dir(Path(folder))
                        except FileNotFoundError as e:
                            QtWidgets.QMessageBox.information(
                                self, 'First Time', 'BCML could not detect the location of Cemu\'s MLC directory for your game. '
                                'You will need to specify it manually.')
                            mlc_folder = QFileDialog.getExistingDirectory(
                                self, 'Select Cemu MLC Directory')
                            if mlc_folder:
                                util.set_mlc_dir(Path(mlc_folder))
                                util.set_game_dir(Path(folder))
                            else:
                                sys.exit(0)
                else:
                    sys.exit(0)

        ver = platform.python_version_tuple()
        if int(ver[0]) < 3 or (int(ver[0]) >= 3 and int(ver[1]) < 7):
            QtWidgets.QMessageBox.warning(
                self, 'Error', f'BCML requires Python 3.7 or higher, but your Python version is {ver[0]}.{ver[1]}')
            sys.exit(0)

        is_64bits = sys.maxsize > 2**32
        if not is_64bits:
            QtWidgets.QMessageBox.warning(
                self, 'Error', 'BCML requires 64 bit Python, but it looks like you\'re running 32 bit.')
            sys.exit(0)

        self.LoadMods()

    def LoadMods(self):
        self.statusBar().showMessage('Loading mods...')
        self.listWidget.clear()
        self._mods = sorted(util.get_installed_mods(), key=lambda mod: mod.priority,
                            reverse=not util.get_settings_bool('load_reverse'))
        for mod in self._mods:
            mod_item = QtWidgets.QListWidgetItem()
            mod_item.setText(mod.name)
            mod_item.setData(QtCore.Qt.UserRole, mod)
            self.listWidget.addItem(mod_item)
        self._mod_infos = {}
        self.lblModInfo.linkActivated.connect(self.link)
        self.lblModInfo.setText('No mod selected')
        self.lblImage.setPixmap(self._logo)
        self.lblImage.setFixedSize(256, 104)
        self.statusBar().showMessage(f'{len(self._mods)} mods installed')
        if len(self._mods) > 0:
            self.btnRemerge.setEnabled(True)
            self.btnExport.setEnabled(True)
        else:
            self.btnRemerge.setEnabled(False)
            self.btnExport.setEnabled(False)

    def link(self, linkStr):
        QDesktopServices.openUrl(QUrl(linkStr))
    
    def SelectItem(self):
        if len(self.listWidget.selectedItems()) == 0:
            return
        mod = self.listWidget.selectedItems()[0].data(QtCore.Qt.UserRole)

        if not mod in self._mod_infos:
            rules = ConfigParser()
            rules.read(str(mod.path / 'rules.txt'))
            font_metrics = QtGui.QFontMetrics(self.lblModInfo.font())
            path = str(mod.path)
            while font_metrics.boundingRect(f'Path: {path}.....').width() >= self.lblModInfo.width():
                path = path[:-1]
            changes = []
            if len(rstable.get_mod_rstb_values(mod)) > 0:
                changes.append('RSTB')
            if util.is_pack_mod(mod):
                changes.append('packs')
            if len(texts.get_modded_languages(mod.path)) > 0:
                changes.append('texts')
                if 'RSTB' not in changes:
                    changes.insert(0, 'RSTB')
            if util.is_gamedata_mod(mod):
                changes.append('game data')
            if util.is_savedata_mod(mod):
                changes.append('save data')
            if util.is_actorinfo_mod(mod):
                changes.append('actor info')
            if util.is_map_mod(mod):
                changes.append('maps')
            if util.is_deepmerge_mod(mod):
                changes.append('deep merge')
            mod_info = [
                f'<b>Name</b>: {mod.name}',
                f'<b>Priority:</b> {mod.priority}',
                f'<b>Path:</b> {path}...',
                '<b>Description:</b> {}'.format(
                    str(rules["Definition"]["description"]).strip(' "\'')),
                f'<b>Changes:</b> {", ".join(changes)}'
            ]
            if 'url' in rules['Definition']:
                url = str(rules['Definition']['url'])
                if 'www.' in url:
                    mod_domain = url.split('.')[1]
                elif 'http' in url:
                    mod_domain = url.split('//')[1].split('.')[0]
                site_name = mod_domain.capitalize()
                fetch_site_meta = True
                if not 'site_meta' in util.get_settings():
                    util.set_site_meta('')
                if len(util.get_settings()['site_meta'].split(';')) > 1:
                    for site_meta in util.get_settings()['site_meta'].split(';'):
                        if site_meta.split(':')[0] == mod_domain:
                            fetch_site_meta = False
                            site_name = site_meta.split(':')[1]
                if fetch_site_meta:
                    try:
                        response = urllib.request.urlopen(url)
                        data = response.read().decode()
                        name_match = re.search(
                            r'property=\"og\:site_name\"[^\/\>]*content\=\"(.+?)\"|content\=\"(.+?)\"[^\/\>]*property=\"og\:site_name\"', data)
                        if name_match:
                            for group in name_match.groups():
                                if group is not None:
                                    util.set_site_meta(f'{mod_domain}:{group}')
                                    site_name = str(group)
                        img_match = re.search(
                            r'\<link.*rel=\"(shortcut icon|icon)\".*href\=\"(.+?)\".*\>', data)
                        if img_match:
                            if not os.path.isdir(str(util.get_exec_dir() / 'work_dir' / 'cache' / 'site_meta')):
                                os.makedirs(str(util.get_exec_dir() / 'work_dir' / 'cache' / 'site_meta'))
                            try:
                                urllib.request.urlretrieve(img_match.group(2), str(util.get_exec_dir() / 'work_dir' / 'cache' / "site_meta" / f'fav_{site_name}.{img_match.group(2).split(".")[-1]}'))
                            except:
                                pass
                    except:
                        pass
                favicon = ''
                for file in glob.glob(str(util.get_exec_dir() / "work_dir" / "cache" / "site_meta" / f'fav_{site_name}.*')):
                        favicon = f'<img src="{str(util.get_exec_dir() / "work_dir" / "cache" / "site_meta" / file)}" height="16"/> '
                mod_info.insert(3, f'<b>Link: <a style="text-decoration: none;" href="{url}">{favicon} {site_name}</a></b>')
            try:
                if not len(glob.glob(str(mod.path / 'thumbnail.*'))):
                    if not 'image' in rules['Definition']:
                        if 'url' in rules['Definition'] and 'gamebanana.com' in url:
                            response = urllib.request.urlopen(url)
                            data = response.read().decode()
                            img_match = re.search(
                                r'\<meta property=\"og\:image\" ?content\=\"(.+?)\"\ />', data)
                            if img_match:
                                image_path = 'thumbnail.jfif'
<<<<<<< HEAD
                                urllib.request.urlretrieve(img_match.group(1), str(mod.path / image_path))
                            else:
                                raise Exception(f'Rule for {site_name} failed to find the remote preview')
=======
                                urllib.request.urlretrieve(
                                    img_match.group(1), str(mod.path / image_path))
>>>>>>> 0623ee1f
                        else:
                            raise Exception(f'No preview image available')
                    else:
                        image_path = str(rules['Definition']['image'])
                        if image_path.startswith('http'):
                            urllib.request.urlretrieve(image_path, str(
                                mod.path / ('thumbnail.' + image_path.split(".")[-1])))
                            image_path = 'thumbnail.' + \
                                image_path.split(".")[-1]
                        if not os.path.isfile(str(mod.path / image_path)):
                            raise Exception(f'Preview {image_path} specified in rules.txt not found')
                else:
                    for n in glob.glob(str(mod.path / 'thumbnail.*')):
                        image_path = n
                preview = QtGui.QPixmap(
                    str(mod.path / image_path))
            except:
                preview = self._logo
            finally:
                self._mod_infos[mod] = (mod_info, preview)
        else:
            mod_info, preview = self._mod_infos[mod]

        self.lblModInfo.setText('<br><br>'.join(mod_info))
        self.lblImage.setFixedSize(
            256, 256 // (preview.width() / preview.height()))
        self.lblImage.setPixmap(preview)
        self.lblModInfo.setWordWrap(True)

        if not self.btnUninstall.isEnabled():
            self.btnUninstall.setEnabled(True)
        if not self.btnExplore.isEnabled():
            self.btnExplore.setEnabled(True)

    def PerformOperation(self, func, *args, title: str = 'Operation In Progress'):
        self.btnInstall.setEnabled(False)
        self.btnRemerge.setEnabled(False)
        self.btnExport.setEnabled(False)
        self.btnUninstall.setEnabled(False)
        self.btnExplore.setEnabled(False)
        self.btnOrder.setEnabled(False)
        self._progress = ProgressDialog(self)
        self._progress.setWindowTitle(title)
        self._progress.show()
        self._thread = ProgressThread(self._progress.lblProgress, func, *args)
        self._thread.start()
        self._thread.signal.sig.connect(self.OperationFinished)
        self._thread.signal.err.connect(self.OperationError)

    def OperationFinished(self):
        self._progress.close()
        del self._progress
        self.btnInstall.setEnabled(True)
        self.btnRemerge.setEnabled(True)
        self.btnExport.setEnabled(True)
        self.btnOrder.setEnabled(True)
        self.LoadMods()
        QtWidgets.QMessageBox.information(
            self, 'Complete', 'Operation finished!')
        del self._thread

    def OperationError(self):
        self.btnInstall.setEnabled(True)
        self.btnRemerge.setEnabled(True)
        self.btnExport.setEnabled(True)
        QtWidgets.QMessageBox.critical(
            self, 'Error', f'BCML has encountered an error while performing an operation.'
                           f'Error details:\n\n{self._thread.error}')
        self.LoadMods()
        self._progress.close()
        del self._progress
        del self._thread

    # Button handlers

    def OrderClicked(self):
        load_reverse = not util.get_settings_bool('load_reverse')
        util.set_settings_bool('load_reverse', load_reverse)
        self.LoadMods()
        self.btnOrder.setIcon(self._order_icons[load_reverse])

        higher = 'top' if not load_reverse else 'bottom'
        lower = 'bottom' if not load_reverse else 'top'
        self.listWidget.setToolTip(
            f'Drag and drop to change mod load order. Mods at the {higher} of the list override mods at the {lower}.')

    def InstallClicked(self):
        def install_all(result: InstallResult):
            mods = []
            for mod in result.paths:
                mods.append(install.install_mod(
                    mod,
                    verbose=False,
                    no_packs=result.no_packs,
                    no_texts=result.no_texts,
                    no_gamedata=result.no_gamedata,
                    no_savedata=result.no_savedata,
                    no_actorinfo=result.no_actorinfo,
                    no_map=result.no_map,
                    leave_rstb=result.leave,
                    shrink_rstb=result.shrink,
                    guess=result.guess,
                    wait_merge=True,
                    deep_merge=result.deep_merge
                ))
            fix_packs = set()
            fix_gamedata = False
            fix_savedata = False
            fix_actorinfo = False
            fix_map = False
            fix_deepmerge = set()
            fix_texts = []
            for mod in mods:
                for mpack in pack.get_modded_packs_in_mod(mod):
                    fix_packs.add(mpack)
                fix_gamedata = fix_gamedata or util.is_gamedata_mod(
                    mod) or 'content\\Pack\\Bootup.pack' in fix_packs
                fix_savedata = fix_savedata or util.is_savedata_mod(
                    mod) or 'content\\Pack\\Bootup.pack' in fix_packs
                fix_actorinfo = fix_actorinfo or util.is_actorinfo_mod(mod)
                fix_map = fix_map or util.is_map_mod(mod)
                for mfile in merge.get_mod_deepmerge_files(mod):
                    fix_deepmerge.add(mfile)
                for lang in texts.get_modded_languages(mod.path):
                    if lang not in fix_texts:
                        fix_texts.append(lang)
            rstable.generate_master_rstb()
            if len(fix_packs) > 0:
                pack.merge_installed_packs(no_injection=not (
                    fix_gamedata or fix_savedata), only_these=list(fix_packs), even_one=True)
            if fix_gamedata:
                data.merge_gamedata()
            if fix_savedata:
                data.merge_savedata()
            if fix_actorinfo:
                data.merge_actorinfo()
            if fix_map:
                mubin.merge_maps()
            if len(fix_deepmerge) > 0:
                merge.deep_merge(only_these=list(fix_deepmerge))
            for lang in fix_texts:
                texts.merge_texts(lang)

        dialog = InstallDialog(self)
        result = dialog.GetResult()
        if result:
            self.PerformOperation(install_all, result, title='Installing')

    def RemergeClicked(self):
        self.PerformOperation(install.refresh_merges, ())

    def ChangeClicked(self):
        def resort_mods(self):
            fix_packs = set()
            fix_gamedata = False
            fix_savedata = False
            fix_actorinfo = False
            fix_map = False
            fix_deepmerge = set()
            fix_texts = []
            mods_to_change = []
            for i in range(self.listWidget.count()):
                mod = self.listWidget.item(i).data(QtCore.Qt.UserRole)
                target_priority = i + 100 if util.get_settings_bool(
                    'load_reverse') else 100 + ((self.listWidget.count() - 1) - i)
                if mod.priority != target_priority:
                    for mpack in pack.get_modded_packs_in_mod(mod):
                        fix_packs.add(mpack)
                    fix_gamedata = fix_gamedata or util.is_gamedata_mod(
                        mod) or 'content\\Pack\\Bootup.pack' in fix_packs
                    fix_savedata = fix_savedata or util.is_savedata_mod(
                        mod) or 'content\\Pack\\Bootup.pack' in fix_packs
                    fix_actorinfo = fix_actorinfo or util.is_actorinfo_mod(mod)
                    fix_map = fix_map or util.is_map_mod(mod)
                    for mfile in merge.get_mod_deepmerge_files(mod):
                        fix_deepmerge.add(mfile)
                    for lang in texts.get_modded_languages(mod.path):
                        if lang not in fix_texts:
                            fix_texts.append(lang)
                    mods_to_change.append((mod, target_priority))
            for mod in mods_to_change:
                new_path = util.get_modpack_dir(
                ) / util.get_mod_id(mod[0].name, mod[1])
                shutil.move(str(mod[0].path), str(new_path))
                rules = ConfigParser()
                rules.read(str(new_path / 'rules.txt'))
                rules['Definition']['fsPriority'] = str(mod[1])
                with (new_path / 'rules.txt').open('w') as rf:
                    rules.write(rf)
            rstable.generate_master_rstb()
            if len(fix_packs) > 0:
                pack.merge_installed_packs(no_injection=not (
                    fix_gamedata or fix_savedata), only_these=list(fix_packs))
            if fix_gamedata:
                data.merge_gamedata()
            if fix_savedata:
                data.merge_savedata()
            if fix_actorinfo:
                data.merge_actorinfo()
            if fix_map:
                mubin.merge_maps()
            if len(fix_deepmerge) > 0:
                merge.deep_merge(only_these=list(fix_deepmerge))
            for lang in fix_texts:
                texts.merge_texts(lang)
            self.LoadMods()
            install.refresh_cemu_mods()

        self.btnChange.setEnabled(False)
        self.PerformOperation(resort_mods, (self))

    def ExportClicked(self):
        def export(self, output: Path):
            print('Loading files...')
            files = {}
            mods = sorted([self.listWidget.item(i).data(Qt.UserRole) for i in range(
                self.listWidget.count())], key=lambda mod: mod.priority)
            for mod in mods:
                for file in mod.path.rglob('**/*'):
                    rel_path = file.relative_to(mod.path)
                    if rel_path.parts[0] in ['aoc', 'content'] and file.is_file():
                        files[rel_path.as_posix()] = file
            for file in util.get_master_modpack_dir().rglob('**/*'):
                rel_path = file.relative_to(util.get_master_modpack_dir())
                if rel_path.parts[0] in ['aoc', 'content'] and file.is_file():
                    files[rel_path.as_posix()] = file
            print('Creating new ZIP...')
            out = zipfile.ZipFile(str(output), mode='w',
                                  compression=zipfile.ZIP_DEFLATED)
            for file, path in files.items():
                try:
                    out.write(str(path), file)
                except ValueError:
                    os.utime(str(path))
                    out.write(str(path), file)
            print('Adding rules.txt...')
            rules_path = util.get_work_dir() / 'tmprules.txt'
            with rules_path.open('w') as rules:
                rules.writelines([
                    '[Definition]\n',
                    'titleIds = 00050000101C9300,00050000101C9400,00050000101C9500\n',
                    'name = Exported BCML Mod\n',
                    'path = The Legend of Zelda: Breath of the Wild/BCML Mods/Exported BCML\n',
                    f'description = Exported merge of {", ".join([mod.name for mod in mods])}\n',
                    'version = 4\n'
                ])
            out.write(str(rules_path), 'rules.txt')
            rules_path.unlink()
            out.close()

        file_name = QFileDialog.getSaveFileName(self, 'Save Exported Mod', str(
            Path.home()), 'Mod Archive (*.zip);;All Files (*)')[0]
        if file_name:
            self.PerformOperation(export, self, Path(file_name))

    def UninstallClicked(self):
        def uninstall(mods):
            fix_packs = set()
            fix_gamedata = False
            fix_savedata = False
            fix_actorinfo = False
            fix_map = False
            fix_deepmerge = set()
            fix_texts = []
            for mod in mods:
                for mpack in pack.get_modded_packs_in_mod(mod):
                    fix_packs.add(mpack)
                fix_gamedata = fix_gamedata or util.is_gamedata_mod(
                    mod) or 'content\\Pack\\Bootup.pack' in fix_packs
                fix_savedata = fix_savedata or util.is_savedata_mod(
                    mod) or 'content\\Pack\\Bootup.pack' in fix_packs
                fix_actorinfo = fix_actorinfo or util.is_actorinfo_mod(mod)
                fix_map = fix_map or util.is_map_mod(mod)
                for mfile in merge.get_mod_deepmerge_files(mod):
                    fix_deepmerge.add(mfile)
                for lang in texts.get_modded_languages(mod.path):
                    if lang not in fix_texts:
                        fix_texts.append(lang)
            for mod in mods:
                install.uninstall_mod(mod, wait_merge=True)
            rstable.generate_master_rstb()
            if len(fix_packs) > 0:
                pack.merge_installed_packs(no_injection=not (
                    fix_gamedata or fix_savedata), only_these=list(fix_packs))
            if fix_gamedata:
                data.merge_gamedata()
            if fix_savedata:
                data.merge_savedata()
            if fix_actorinfo:
                data.merge_actorinfo()
            if fix_map:
                mubin.merge_maps()
            if len(fix_deepmerge) > 0:
                merge.deep_merge(only_these=list(fix_deepmerge))
            for lang in fix_texts:
                texts.merge_texts(lang)
            install.refresh_cemu_mods()

        if len(self.listWidget.selectedItems()) > 0:
            mods = [item.data(Qt.UserRole)
                    for item in self.listWidget.selectedItems()]
            self.PerformOperation(uninstall, (mods))

    def ExploreClicked(self):
        path = self.listWidget.selectedItems()[0].data(QtCore.Qt.UserRole).path
        if platform.system() == "Windows":
            os.startfile(path)
        elif platform.system() == "Darwin":
            subprocess.Popen(["open", path])
        else:
            subprocess.Popen(["xdg-open", path])

    def PackageClicked(self):
        def create_package(result):
            rules = [
                '[Definition]',
                'titleIds = 00050000101C9300,00050000101C9400,00050000101C9500',
                f'name = {result["name"]}',
                f'path = The Legend of Zelda: Breath of the Wild/BCML Mods/{result["name"]}',
                f'description = {result["description"]}',
                'version = 4'
            ]
            if len(result['image']) > 0:
                rules.append(f'image = {result["image"]}')
            if len(result['url']) > 0:
                rules.append(f'url = {result["url"]}')
            (result['folder'] / 'rules.txt').write_text('\n'.join(rules))
            install.create_minimal_mod(
                mod=result['folder'],
                output=result['output'],
                no_packs=result['no_packs'],
                no_texts=result['no_texts'],
                no_gamedata=result['no_gamedata'],
                no_savedata=result['no_gamedata'],
                no_actorinfo=result['no_actorinfo'],
                no_map=result['no_map'],
                leave_rstb=result['leave'],
                shrink_rstb=result['shrink'],
                guess=result['guess'],
                deep_merge=result['deep_merge']
            )
        dialog = PackageDialog(self)
        result = dialog.GetResult()
        if result:
            self.PerformOperation(create_package, (result),
                                  title=f'Creating BNP package for {result["name"]}')

    def SettingsClicked(self):
        if SettingsDialog(self).exec_() == QtWidgets.QDialog.Accepted:
            self.LoadMods()

    def AboutClicked(self):
        AboutDialog(self).exec_()

# Install Dialog


class InstallDialog(QtWidgets.QDialog, Ui_InstallDialog):

    def __init__(self, *args, **kwargs):
        super(InstallDialog, self).__init__()
        self.setupUi(self)
        icon = QtGui.QIcon()
        icon.addPixmap(QtGui.QPixmap(
            str(util.get_exec_dir() / 'data' / 'bcml.ico')))
        self.setWindowIcon(icon)
        self.btnAddFile.clicked.connect(self.AddFileClicked)
        self.btnAddFolder.clicked.connect(self.AddFolderClicked)
        self.btnRemove.clicked.connect(self.RemoveClicked)
        self.btnClear.clicked.connect(self.ClearClicked)

    def AddFileClicked(self):
        file_names = QFileDialog.getOpenFileNames(
            self, 'Select a Mod', str(Path.home()), 'Mod Archives (*.zip; *.rar; *.7z; *.bnp);;All Files (*)')[0]
        for file_name in file_names:
            path = Path(file_name)
            if path.exists():
                mod_item = QtWidgets.QListWidgetItem()
                mod_item.setText(path.stem)
                mod_item.setData(Qt.UserRole, path)
                self.lstQueue.addItem(mod_item)

    def AddFolderClicked(self):
        folder = QFileDialog.getExistingDirectory(
            self, 'Select a Mod Folder')
        if folder:
            path = Path(folder)
            if path.exists():
                mod_item = QtWidgets.QListWidgetItem()
                mod_item.setText(path.stem)
                mod_item.setData(Qt.UserRole, path)
                self.lstQueue.addItem(mod_item)

    def RemoveClicked(self):
        for i in self.lstQueue.selectedIndexes():
            self.lstQueue.takeItem(i.row())

    def ClearClicked(self):
        self.lstQueue.clear()

    def GetResult(self):
        if self.exec_() == QtWidgets.QDialog.Accepted:
            paths = [self.lstQueue.item(i).data(Qt.UserRole)
                     for i in range(self.lstQueue.count())]
            return InstallResult(
                paths,
                self.chkRstbLeave.isChecked(),
                self.chkRstbShrink.isChecked(),
                self.chkRstbGuess.isChecked(),
                self.chkDisablePack.isChecked(),
                self.chkDisableTexts.isChecked(),
                self.chkDisableGamedata.isChecked(),
                self.chkDisableGamedata.isChecked(),
                self.chkDisableActorInfo.isChecked(),
                self.chkDisableMap.isChecked(),
                not self.chkEnableDeepMerge.isChecked()
            )
        else:
            return None

# Package Dialog


class PackageDialog(QtWidgets.QDialog, Ui_PackageDialog):

    def __init__(self, *args, **kwargs):
        super(PackageDialog, self).__init__()
        self.setupUi(self)
        icon = QtGui.QIcon()
        icon.addPixmap(QtGui.QPixmap(
            str(util.get_exec_dir() / 'data' / 'bcml.ico')))
        self.setWindowIcon(icon)
        self.btnBrowseContent.clicked.connect(self.BrowseContentClicked)
        self.btnBrowseImg.clicked.connect(self.BrowseImgClicked)

    def BrowseContentClicked(self):
        folder = QFileDialog.getExistingDirectory(
            self, 'Select Mod Folder')
        if folder:
            path = Path(folder)
            if path.name == 'content':
                path = path.parent
            self.txtFolder.setText(str(path.resolve()))

    def BrowseImgClicked(self):
        file_name = QFileDialog.getOpenFileName(
            self, 'Select a Preview Image', str(Path.home()), 'Images (*.png; *.jpg; *.bmp);;All Files (*)')[0]
        if file_name:
            self.txtImage.setText(str(Path(file_name).resolve()))

    def accept(self):
        if len(self.txtName.text().strip()) == 0:
            QtWidgets.QMessageBox.warning(
                self, 'Error', 'You must provide a name for your mod.')
            return
        if len(self.txtDescript.toPlainText().strip()) == 0:
            QtWidgets.QMessageBox.warning(
                self, 'Error', 'You must provide a description for your mod.')
            return
        if len(self.txtFolder.text().strip()) == 0 or \
                not Path(self.txtFolder.text().strip()).exists():
            QtWidgets.QMessageBox.warning(
                self, 'Error', 'You must provide a valid folder containing a mod.')
            return
        return super().accept()

    def GetResult(self):
        if self.exec_() == QtWidgets.QDialog.Accepted:
            output = Path(
                QFileDialog.getSaveFileName(self, 'Save Your Mod',
                                            str(Path.home()), 'Botw Nano Patch Mod (*.bnp);;7-Zip Archive (*.7z);;All Files (*)')[0]
            )
            if not output:
                return None
            return {
                'name': self.txtName.text().strip(),
                'description': self.txtDescript.toPlainText().strip(),
                'image': self.txtImage.text().strip(),
                'url': self.txtUrl.text().strip(),
                'folder': Path(self.txtFolder.text().strip()),
                'shrink': self.chkRstbShrink.isChecked(),
                'leave': self.chkRstbLeave.isChecked(),
                'guess': self.chkRstbGuess.isChecked(),
                'deep_merge': not self.chkEnableDeepMerge.isChecked(),
                'no_packs': self.chkDisablePack.isChecked(),
                'no_texts': self.chkDisableTexts.isChecked(),
                'no_actorinfo': self.chkDisableActorInfo.isChecked(),
                'no_gamedata': self.chkDisableGamedata.isChecked(),
                'no_map': self.chkDisableMap.isChecked(),
                'output': output
            }
        else:
            return None


# Settings Dialog

class SettingsDialog(QtWidgets.QDialog, Ui_SettingsDialog):

    def __init__(self, *args, **kwargs):
        super(SettingsDialog, self).__init__()
        self.setupUi(self)
        icon = QtGui.QIcon()
        icon.addPixmap(QtGui.QPixmap(
            str(util.get_exec_dir() / 'data' / 'bcml.ico')))
        self.setWindowIcon(icon)

        self.txtCemu.setText(str(util.get_cemu_dir()))
        self.txtGameDump.setText(str(util.get_game_dir()))
        self.txtMlc.setText(str(util.get_mlc_dir()))

        self.btnBrowseCemu.clicked.connect(self.BrowseCemuClicked)
        self.btnBrowseGame.clicked.connect(self.BrowseGameClicked)
        self.btnBrowseMlc.clicked.connect(self.BrowseMlcClicked)

    def BrowseCemuClicked(self):
        folder = QFileDialog.getExistingDirectory(
            self, 'Select Cemu Directory')
        if folder:
            self.txtCemu.setText(folder)

    def BrowseGameClicked(self):
        folder = QFileDialog.getExistingDirectory(
            self, 'Select Game Dump Directory')
        if folder:
            self.txtGameDump.setText(folder)

    def BrowseMlcClicked(self):
        folder = QFileDialog.getExistingDirectory(
            self, 'Select Cemu MLC Directory')
        if folder:
            self.txtMlc.setText(folder)

    def accept(self):
        cemu_path = Path(self.txtCemu.text())
        if cemu_path.exists():
            util.set_cemu_dir(cemu_path)
        else:
            QtWidgets.QMessageBox.warning(
                self, 'Error', 'The specified Cemu directory does not exist.')
            return
        game_path = Path(self.txtGameDump.text())
        if game_path.exists():
            util.set_game_dir(game_path)
        else:
            QtWidgets.QMessageBox.warning(
                self, 'Error', 'The specified game dump directory does not exist.')
            return
        mlc_path = Path(self.txtMlc.text())
        if mlc_path.exists():
            util.set_mlc_dir(mlc_path)
        else:
            QtWidgets.QMessageBox.warning(
                self, 'Error', 'The specified Cemu MLC directory does not exist.')
            return
        return super().accept()

# About Dialog


class AboutDialog(QtWidgets.QDialog, Ui_AboutDialog):

    def __init__(self, *args, **kwargs):
        super(AboutDialog, self).__init__()
        self.setupUi(self)
        icon = QtGui.QIcon()
        icon.addPixmap(QtGui.QPixmap(
            str(util.get_exec_dir() / 'data' / 'bcml.ico')))
        self.setWindowIcon(icon)
        logo_path = str(util.get_exec_dir() / 'data' / 'logo-smaller.png')
        self.lblLogo.setPixmap(QtGui.QPixmap(logo_path).scaledToWidth(256))
        self.lblVersion.setText('Version ' + util.get_bcml_version())
        self.btnClose.clicked.connect(self.close)

# Progress Operation Stuff


class ProgressDialog(QtWidgets.QDialog, Ui_dlgProgress):

    def __init__(self, *args, **kwargs):
        super(ProgressDialog, self).__init__()
        self.setupUi(self)
        icon = QtGui.QIcon()
        icon.addPixmap(QtGui.QPixmap(
            str(util.get_exec_dir() / 'data' / 'bcml.ico')))
        self.setWindowIcon(icon)


class ProgressThread(threading.Thread):
    def __init__(self, output, target, *args):
        threading.Thread.__init__(self)
        self._out = output
        self._target = target
        self._args = args
        self.signal = ThreadSignal()

    def run(self):
        sys.stdout = RedirectText(self._out)
        try:
            self._target(*self._args)
            self.signal.sig.emit('Done')
        except Exception as e:
            self.error = traceback.format_exc(limit=3)
            self.signal.err.emit(e)


class RedirectText:
    def __init__(self, label: QtWidgets.QLabel):
        self.out = label

    def write(self, text):
        if text != '\n':
            try:
                self.out.setText(text)
            except RuntimeError:
                pass

    def flush(self):
        pass


class ThreadSignal(QtCore.QObject):
    sig = QtCore.Signal(str)
    err = QtCore.Signal(str)


# Main

InstallResult = namedtuple(
    'InstallResult', 'paths leave shrink guess no_packs no_texts no_gamedata no_savedata no_actorinfo no_map deep_merge')


def main():
    for path in util.get_work_dir().glob('tmp*'):
        try:
            if path.is_dir():
                shutil.rmtree(str(path))
            elif path.is_file():
                path.unlink()
        except:
            pass
    app = QtWidgets.QApplication([])
    application = MainWindow()
    try:
        application.show()
        application.SetupChecks()
        app.exec_()
    except:
        tb = traceback.format_exc(limit=2)
        e = util.get_work_dir() / 'error.log'
        QtWidgets.QMessageBox.warning(
            None, 'Error', f'An unexpected error has occured:\n\n{tb}\nThe error has been logged to:\n'
            f'{e}\n\nBCML will now close.')
        with e.open('w') as ef:
            ef.write(tb)


if __name__ == "__main__":
    main()<|MERGE_RESOLUTION|>--- conflicted
+++ resolved
@@ -18,12 +18,9 @@
 
 from PySide2 import QtCore, QtGui, QtWidgets
 from PySide2.QtCore import Qt
-<<<<<<< HEAD
 from PySide2.QtCore import QUrl
 from PySide2.QtGui import QDesktopServices
-=======
 from PySide2.QtWidgets import QFileDialog
->>>>>>> 0623ee1f
 
 from bcml import data, install, merge, pack, rstable, texts, util, mubin
 from bcml.Ui_about import Ui_AboutDialog
@@ -275,14 +272,9 @@
                                 r'\<meta property=\"og\:image\" ?content\=\"(.+?)\"\ />', data)
                             if img_match:
                                 image_path = 'thumbnail.jfif'
-<<<<<<< HEAD
                                 urllib.request.urlretrieve(img_match.group(1), str(mod.path / image_path))
                             else:
                                 raise Exception(f'Rule for {site_name} failed to find the remote preview')
-=======
-                                urllib.request.urlretrieve(
-                                    img_match.group(1), str(mod.path / image_path))
->>>>>>> 0623ee1f
                         else:
                             raise Exception(f'No preview image available')
                     else:
