--- conflicted
+++ resolved
@@ -1,125 +1,121 @@
-# fmt: off
-try:
-    import oead
-    del oead
-except ImportError:
-    import ctypes
-    ctypes.windll.user32.MessageBoxW(
-        0,
-        "The latest (2019) Visual C++ redistributable is required to run BCML. Please "
-        "download it from the following link and try again:\n"
-        "https://aka.ms/vs/16/release/vc_redist.x64.exe",
-        "Dependency Error",
-        0x0 | 0x10
-    )
-    exit(1)
-# fmt: on
-
-import sys
-from contextlib import redirect_stderr, redirect_stdout
-<<<<<<< HEAD
-from multiprocessing import set_start_method
-=======
-from multiprocessing import Pool, set_start_method, Process
->>>>>>> 55c99966
-from os import chmod  # pylint: disable=ungrouped-imports
-from pathlib import Path
-from subprocess import Popen, DEVNULL
-from shutil import rmtree
-from threading import Thread
-
-import webview
-
-from bcml import DEBUG, util, _oneclick
-from bcml.util import Messager, LOG, HOST, SYSTEM
-from bcml._api import Api
-from bcml._server import start_server
-
-
-def stop_it(messager: Messager = None):
-    if messager:
-        messager.save()
-    try:
-        del globals()["logger"]
-    except KeyError:
-        pass
-    if SYSTEM == "Windows" and util.get_settings("use_cef"):
-        Popen(
-            "taskkill /F /IM subprocess.exe /T".split(),
-            stdout=DEVNULL,
-            stderr=DEVNULL,
-            creationflags=0x08000000,
-        )
-        rmtree(Path() / "blob_storage", ignore_errors=True)
-        rmtree(Path() / "webrtc_event_logs", ignore_errors=True)
-        return
-
-
-def main(debug: bool = False):
-    set_start_method("spawn", True)
-    globals()["logger"] = None
-    try:
-        LOG.parent.mkdir(parents=True, exist_ok=True)
-        LOG.write_text("")
-        for folder in util.get_work_dir().glob("*"):
-            rmtree(folder)
-        if SYSTEM != "Windows":
-            chmod(util.get_exec_dir() / "bcml/helpers/7z", int("755", 8))
-            chmod(util.get_exec_dir() / "bcml/helpers/msyt", int("755", 8))
-    except (FileNotFoundError, OSError, PermissionError):
-        pass
-
-    _oneclick.register_handlers()
-    oneclick = Thread(target=_oneclick.listen)
-    oneclick.daemon = True
-    oneclick.start()
-
-    server = Process(target=start_server)
-    server.daemon = True
-    server.start()
-
-    api = Api()
-
-    gui: str = ""
-    if SYSTEM == "Windows" and util.get_settings("use_cef") and util.can_cef():
-        gui = "cef"
-    elif SYSTEM == "Linux":
-        gui = "qt"
-
-    if (util.get_data_dir() / "settings.json").exists():
-        url = f"{HOST}/index.html"
-        width, height = 907, 680
-    else:
-        url = f"{HOST}/index.html?firstrun=yes"
-        width, height = 750, 600
-
-    api.window = webview.create_window(
-        "BOTW Cross-Platform Mod Loader",
-        url=url,
-        js_api=api,
-        text_select=DEBUG,
-        width=width,
-        height=height,
-        min_size=(width if width == 750 else 820, 600),
-    )
-    globals()["logger"] = Messager(api.window)
-    api.window.closing += stop_it
-
-    if not debug:
-        debug = DEBUG or "bcml-debug" in sys.argv
-
-    messager = Messager(api.window)
-    with redirect_stderr(sys.stdout):
-        with redirect_stdout(messager):
-            webview.start(
-                gui=gui, debug=debug, http_server=True, func=_oneclick.process_arg
-            )
-    stop_it(messager=messager)
-
-
-def main_debug():
-    main(True)
-
-
-if __name__ == "__main__":
-    main()
+# fmt: off
+try:
+    import oead
+    del oead
+except ImportError:
+    import ctypes
+    ctypes.windll.user32.MessageBoxW(
+        0,
+        "The latest (2019) Visual C++ redistributable is required to run BCML. Please "
+        "download it from the following link and try again:\n"
+        "https://aka.ms/vs/16/release/vc_redist.x64.exe",
+        "Dependency Error",
+        0x0 | 0x10
+    )
+    exit(1)
+# fmt: on
+
+import sys
+from contextlib import redirect_stderr, redirect_stdout
+from multiprocessing import set_start_method, Process
+from os import chmod  # pylint: disable=ungrouped-imports
+from pathlib import Path
+from subprocess import Popen, DEVNULL
+from shutil import rmtree
+from threading import Thread
+
+import webview
+
+from bcml import DEBUG, util, _oneclick
+from bcml.util import Messager, LOG, HOST, SYSTEM
+from bcml._api import Api
+from bcml._server import start_server
+
+
+def stop_it(messager: Messager = None):
+    if messager:
+        messager.save()
+    try:
+        del globals()["logger"]
+    except KeyError:
+        pass
+    if SYSTEM == "Windows" and util.get_settings("use_cef"):
+        Popen(
+            "taskkill /F /IM subprocess.exe /T".split(),
+            stdout=DEVNULL,
+            stderr=DEVNULL,
+            creationflags=0x08000000,
+        )
+        rmtree(Path() / "blob_storage", ignore_errors=True)
+        rmtree(Path() / "webrtc_event_logs", ignore_errors=True)
+        return
+
+
+def main(debug: bool = False):
+    set_start_method("spawn", True)
+    globals()["logger"] = None
+    try:
+        LOG.parent.mkdir(parents=True, exist_ok=True)
+        LOG.write_text("")
+        for folder in util.get_work_dir().glob("*"):
+            rmtree(folder)
+        if SYSTEM != "Windows":
+            chmod(util.get_exec_dir() / "bcml/helpers/7z", int("755", 8))
+            chmod(util.get_exec_dir() / "bcml/helpers/msyt", int("755", 8))
+    except (FileNotFoundError, OSError, PermissionError):
+        pass
+
+    _oneclick.register_handlers()
+    oneclick = Thread(target=_oneclick.listen)
+    oneclick.daemon = True
+    oneclick.start()
+
+    server = Process(target=start_server)
+    server.daemon = True
+    server.start()
+
+    api = Api()
+
+    gui: str = ""
+    if SYSTEM == "Windows" and util.get_settings("use_cef") and util.can_cef():
+        gui = "cef"
+    elif SYSTEM == "Linux":
+        gui = "qt"
+
+    if (util.get_data_dir() / "settings.json").exists():
+        url = f"{HOST}/index.html"
+        width, height = 907, 680
+    else:
+        url = f"{HOST}/index.html?firstrun=yes"
+        width, height = 750, 600
+
+    api.window = webview.create_window(
+        "BOTW Cross-Platform Mod Loader",
+        url=url,
+        js_api=api,
+        text_select=DEBUG,
+        width=width,
+        height=height,
+        min_size=(width if width == 750 else 820, 600),
+    )
+    globals()["logger"] = Messager(api.window)
+    api.window.closing += stop_it
+
+    if not debug:
+        debug = DEBUG or "bcml-debug" in sys.argv
+
+    messager = Messager(api.window)
+    with redirect_stderr(sys.stdout):
+        with redirect_stdout(messager):
+            webview.start(
+                gui=gui, debug=debug, http_server=True, func=_oneclick.process_arg
+            )
+    stop_it(messager=messager)
+
+
+def main_debug():
+    main(True)
+
+
+if __name__ == "__main__":
+    main()