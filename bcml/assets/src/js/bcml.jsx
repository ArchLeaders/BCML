import {
    Badge,
    Button,
    Dropdown,
    Fade,
    Modal,
    OverlayTrigger,
    Tab,
    Tabs,
    Tooltip
} from "react-bootstrap";

import DevTools from "./devtools.jsx";
import Settings from "./settings.jsx";
import Mods from "./mods.jsx";
import BackupModal from "./backup.jsx";
import ProgressModal from "./progress.jsx";
import React from "react";
import SelectsDialog from "./selects.jsx";

class BcmlRoot extends React.Component {
    constructor() {
        super();
        this.state = {
            mods: [],
            modsLoaded: false,
            selects: null,
            selectMod: null,
            selectPath: null,
            settingsLoaded: false,
            settingsValid: false,
            savingSettings: false,
            showDone: false,
            showBackups: false,
            showError: false,
            errorText: "",
            showProgress: false,
            progressStatus: "",
            progressTitle: "",
            showConfirm: false,
            confirmText: "",
            confirmCallback: () => {},
            showAbout: false
        };
        this.selects = null;

        this.handleBackups = this.handleBackups.bind(this);
        this.handleInstall = this.handleInstall.bind(this);
        this.saveSettings = this.saveSettings.bind(this);
        this.showError = this.showError.bind(this);
        this.confirm = this.confirm.bind(this);
        this.refreshMods = this.refreshMods.bind(this);
        this.export = this.export.bind(this);
        this.launchGame = this.launchGame.bind(this);
<<<<<<< HEAD
        window.addEventListener("pywebviewready", () =>
            setTimeout(this.refreshMods, 150)
        );
=======
        window.addEventListener("pywebviewready", () => this.refreshMods());
>>>>>>> 03ae0a48
    }

    componentDidCatch(error) {
        this.showError(error);
    }

    saveSettings(settings) {
        this.setState(
            {
                settingsValid: true,
                savingSettings: false,
                showProgress: true,
                progressTitle: "Saving Settings"
            },
            () =>
                pywebview.api
                    .save_settings({ settings })
                    .then(() => setTimeout(() => window.location.reload(), 500))
        );
    }

    confirm(message, callback) {
        this.setState({
            showConfirm: true,
            confirmText: message,
            confirmCallback: yesNo =>
                this.setState({ showConfirm: false }, () =>
                    yesNo ? callback() : null
                )
        });
    }

    showError(errorText) {
        console.error(JSON.stringify(errorText));
        if (typeof errorText !== String) {
            if (errorText.error_text) {
                errorText = errorText.error;
            } else {
                errorText = unescape(
                    errorText.error
                        .toString()
                        .replace(/\\\\/g, "\\")
                        .replace(/\\n/g, "\n")
                        .replace(/\\\"/g, '"')
                        .replace('Error: "', "")
                );
                errorText = `Oops, ran into an error. Details:<pre className="scroller">${unescape(
                    errorText
                )}</pre>`;
            }
        }
        this.setState({
            showProgress: false,
            showError: true,
            errorText
        });
    }

    async handleInstall(mods, options) {
        if (!this.selects) {
            this.selects = await pywebview.api.check_mod_options({ mods });
        }
        const num_selects = Object.keys(this.selects).length;
        if (
            num_selects > 0 &&
            (!this.state.selects ||
                num_selects > Object.keys(this.state.selects).length)
        ) {
            this.installArgs = { mods, options };
            this.setState({
                selectPath: Object.keys(this.selects)[0],
                selectMod: this.selects[Object.keys(this.selects)[0]]
            });
            return;
        }
        this.setState(
            {
                showProgress: true,
                progressTitle: "Installing Mod" + (mods.length > 1 ? "s" : "")
            },
            () => {
                pywebview.api
                    .install_mod({ mods, options, selects: this.state.selects })
                    .then(res => {
                        if (!res.success) {
                            throw res;
                        }
                        this.selects = null;
                        this.setState(
                            {
                                showProgress: false,
                                showDone: true,
                                selects: {}
                            },
                            () => this.refreshMods()
                        );
                    })
                    .catch(this.showError);
            }
        );
    }

    handleBackups(backup, operation) {
        let progressTitle;
        let action;
        if (operation == "create") {
            progressTitle = "Creating Backup";
            action = pywebview.api.create_backup;
        } else if (operation == "restore") {
            progressTitle = `Restoring ${backup.name}`;
            action = pywebview.api.restore_backup;
            backup = backup.path;
        } else {
            progressTitle = `Deleting ${backup.name}`;
            action = pywebview.api.delete_backup;
            backup = backup.path;
        }
        const task = () =>
            this.setState(
                {
                    showProgress: operation == "delete" ? false : true,
                    showBackups: operation == "delete" ? true : false,
                    progressTitle
                },
                () =>
                    action({ backup })
                        .then(res => {
                            if (!res.success) {
                                throw res;
                            }
                            this.setState(
                                { showProgress: false, showDone: true },
                                () => {
                                    this.backupRef.current.refreshBackups();
                                    if (operation == "restore")
                                        this.props.onRefresh();
                                }
                            );
                        })
                        .catch(this.showError)
            );
        if (operation == "delete")
            this.confirm("Are you sure you want to delete this backup?", task);
        else task();
    }

    export() {
        this.setState(
            {
                showProgress: true,
                progressTitle: "Exporting Mods..."
            },
            () => {
                pywebview.api
                    .export()
                    .then(res => {
                        if (!res.success) throw res;

                        this.setState({ showProgress: false, showDone: true });
                    })
                    .catch(this.showError);
            }
        );
    }

    componentDidMount() {
        window.onMsg = msg => {
            this.setState({ progressStatus: msg });
        };
    }

    refreshMods() {
        this.setState({ modsLoaded: false }, () => {
<<<<<<< HEAD
            console.log("loading mods...");
            pywebview.api
                .get_mods({ disabled: true })
                .then(mods => {
                    console.log("mods loaded");
                    this.setState({ mods, modsLoaded: true });
                })
                .catch(this.showError);
=======
            pywebview.api.get_mods({ disabled: true }).then(mods => {
                this.setState({ mods, modsLoaded: true });
            });
>>>>>>> 03ae0a48
        });
    }

    launchGame() {
        pywebview.api
            .launch_game()
            .then(res => {
                if (!res.success) {
                    throw res;
                }
            })
            .catch(this.props.onError);
    }

    render() {
        return (
            <>
                <Dropdown alignRight className="overflow-menu">
                    <Dropdown.Toggle id="dropdown-basic">
                        <i className="material-icons">menu</i>
                    </Dropdown.Toggle>

                    <Dropdown.Menu>
<<<<<<< HEAD
                        <Dropdown.Item
                            onClick={() => pywebview.api.open_help()}>
                            Help
                        </Dropdown.Item>
=======
                        <Dropdown.Item>Help</Dropdown.Item>
>>>>>>> 03ae0a48
                        <Dropdown.Item
                            onClick={() => this.setState({ showAbout: true })}>
                            About
                        </Dropdown.Item>
                    </Dropdown.Menu>
                </Dropdown>
                <Tabs id="tabs" mountOnEnter transition={Fade}>
                    <Tab eventKey="mod-list" title="Mods">
                        <Mods
                            mods={this.state.mods}
                            loaded={this.state.modsLoaded}
                            onRefresh={this.refreshMods}
                            onConfirm={this.confirm}
                            onChange={mods => this.setState({ mods })}
                            onInstall={this.handleInstall}
                            onError={this.showError}
                            onState={this.setState.bind(this)}
                            onExport={this.export}
                            onLaunch={this.launchGame}
                        />
                    </Tab>
                    <Tab eventKey="dev-tools" title="Dev Tools">
                        <DevTools
                            onError={this.showError}
                            onState={this.setState.bind(this)}
                        />
                    </Tab>
                    <Tab eventKey="settings" title="Settings" className="p-2">
                        <Settings
                            saving={this.state.savingSettings}
                            onFail={() =>
                                this.setState({
                                    savingSettings: false
                                })
                            }
                            onSubmit={this.saveSettings}
                        />
                        <Button
                            className="fab"
                            onClick={() =>
                                this.setState({ savingSettings: true })
                            }>
                            <i className="material-icons">save</i>
                        </Button>
                    </Tab>
                </Tabs>
                <ProgressModal
                    show={this.state.showProgress}
                    title={this.state.progressTitle}
                    status={this.state.progressStatus}
                />
                <DoneDialog
                    show={this.state.showDone}
                    onClose={() => this.setState({ showDone: false })}
                    onError={this.showError}
                    onLaunch={this.launchGame}
                />
                <ErrorDialog
                    show={this.state.showError}
                    error={this.state.errorText}
                    onClose={() => this.setState({ showError: false })}
                />
                <ConfirmDialog
                    show={this.state.showConfirm}
                    message={this.state.confirmText}
                    onClose={this.state.confirmCallback.bind(this)}
                />
                <BackupModal
                    show={this.state.showBackups}
                    ref={this.backupRef}
                    onCreate={this.handleBackups}
                    onRestore={this.handleBackups}
                    onDelete={this.handleBackups}
                    onClose={() => this.setState({ showBackups: false })}
                />
                <AboutDialog
                    show={this.state.showAbout}
                    onClose={() => this.setState({ showAbout: false })}
                />
                <SelectsDialog
                    show={this.state.selectMod != null}
                    path={this.state.selectPath}
                    mod={this.state.selectMod}
                    onClose={() => {
                        this.setState({
                            selectMod: null,
                            selectPath: null,
                            selects: {}
                        });
                        this.installArgs = null;
                        this.selects = null;
                    }}
                    onSet={folders => {
                        delete this.selects[this.state.selectPath];
                        this.setState(
                            {
                                selectMod: null,
                                selectPath: null,
                                selects: {
                                    ...this.state.selects,
                                    [this.state.selectPath]: folders
                                }
                            },
                            () => {
                                this.handleInstall(
                                    this.installArgs.mods,
                                    this.installArgs.options
                                );
                                this.installArgs = null;
                            }
                        );
                    }}
                />
            </>
        );
    }
}

class DoneDialog extends React.Component {
    constructor(props) {
        super(props);
        this.state = {
            hasCemu: false
        };
        this.launch_game = this.launch_game.bind(this);
    }

    componentDidUpdate() {
        try {
            pywebview.api.get_setup().then(res => this.setState({ ...res }));
        } catch (error) {}
    }

    launch_game() {
        this.props.onClose();
        this.props.onLaunch();
    }

    render() {
        return (
            <Modal
                show={this.props.show}
                size="sm"
                centered
                onHide={this.props.onClose}>
                <Modal.Header closeButton>
                    <Modal.Title>Done!</Modal.Title>
                </Modal.Header>
                <Modal.Footer>
                    <Button variant="primary" onClick={this.props.onClose}>
                        OK
                    </Button>
                    {this.state.hasCemu && (
                        <Button variant="secondary" onClick={this.launch_game}>
                            Launch Game
                        </Button>
                    )}
                </Modal.Footer>
            </Modal>
        );
    }
}

const ErrorDialog = props => {
    return (
        <Modal
            show={props.show}
            centered
            dialogClassName="modal-wide"
            onHide={props.onClose}>
            <Modal.Header closeButton>
                <Modal.Title>Error</Modal.Title>
            </Modal.Header>
            <Modal.Body className="error">
                <div className="d-flex">
                    <div className="p-1">
                        <Badge variant="danger">
                            <i className="material-icons">error</i>
                        </Badge>
                    </div>
                    <div
                        className="pl-2 flex-grow-1"
                        style={{ minWidth: "0px" }}
                        dangerouslySetInnerHTML={{
                            __html: props.error.replace("\n", "<br>")
                        }}></div>
                </div>
            </Modal.Body>
            <Modal.Footer>
                {props.error.includes("error-msg") && (
                    <OverlayTrigger
                        overlay={<Tooltip>Copy error to clipboard</Tooltip>}>
                        <Button
                            variant="danger"
                            size="sm"
                            onClick={() => {
                                document.querySelector("#error-msg").select();
                                document.execCommand("copy");
                                window.getSelection().removeAllRanges();
                            }}>
                            <i className="material-icons">file_copy</i>
                        </Button>
                    </OverlayTrigger>
                )}
                <Button
                    className="py-2"
                    variant="primary"
                    onClick={props.onClose}>
                    OK
                </Button>
            </Modal.Footer>
        </Modal>
    );
};

const ConfirmDialog = props => {
    return (
        <Modal show={props.show}>
            <Modal.Header>
                <Modal.Title>Please Confirm</Modal.Title>
            </Modal.Header>
            <Modal.Body>{props.message}</Modal.Body>
            <Modal.Footer>
                <Button onClick={() => props.onClose(true)}>OK</Button>
                <Button
                    variant="secondary"
                    onClick={() => props.onClose(false)}>
                    Close
                </Button>
            </Modal.Footer>
        </Modal>
    );
};

const AboutDialog = props => {
    return (
        <Modal show={props.show} onHide={props.onClose}>
            <Modal.Header>
                <Modal.Title>About BCML</Modal.Title>
            </Modal.Header>
            <Modal.Body>
                <p>
                    BCML (Breath of the Wild Cross-platform Mod Loader) is a
                    tool for merging and loading mods for{" "}
                    <em>The Legend of Zelda: Breath of the Wild</em>. It is
                    written in Python and ReactJS.
                </p>
                <p>
                    This software is licensed under the terms of the GNU General
                    Public License, version 3 or later. The source code is
                    available for free at{" "}
                    <a href="https://github.com/NiceneNerd/BCML/">
                        https://github.com/NiceneNerd/BCML/
                    </a>
                    .
                </p>
                <p>
                    This software includes the 7-Zip console application 7z.exe
                    and the library 7z.dll, which are licensed under the GNU
                    Lesser General Public License. The source code for this
                    application is available for free at{" "}
                    <a
                        target="_blank"
                        href="https://www.7-zip.org/download.html">
                        https://www.7-zip.org/download.html
                    </a>
                    .
                </p>
                <p>
                    This software includes a modified version of the console
                    application msyt.exe by Kyle Clemens, &copy; 2018 under the
                    MIT License. The source code for this application is
                    available for free at{" "}
                    <a
                        target="_blank"
                        href="https://gitlab.com/jkcclemens/msyt">
                        https://gitlab.com/jkcclemens/msyt
                    </a>
                    .
                </p>
            </Modal.Body>
            <Modal.Footer>
                <Button onClick={props.onClose} variant="secondary">
                    Close
                </Button>
            </Modal.Footer>
        </Modal>
    );
};

export default BcmlRoot;
<|MERGE_RESOLUTION|>--- conflicted
+++ resolved
@@ -1,570 +1,551 @@
-import {
-    Badge,
-    Button,
-    Dropdown,
-    Fade,
-    Modal,
-    OverlayTrigger,
-    Tab,
-    Tabs,
-    Tooltip
-} from "react-bootstrap";
-
-import DevTools from "./devtools.jsx";
-import Settings from "./settings.jsx";
-import Mods from "./mods.jsx";
-import BackupModal from "./backup.jsx";
-import ProgressModal from "./progress.jsx";
-import React from "react";
-import SelectsDialog from "./selects.jsx";
-
-class BcmlRoot extends React.Component {
-    constructor() {
-        super();
-        this.state = {
-            mods: [],
-            modsLoaded: false,
-            selects: null,
-            selectMod: null,
-            selectPath: null,
-            settingsLoaded: false,
-            settingsValid: false,
-            savingSettings: false,
-            showDone: false,
-            showBackups: false,
-            showError: false,
-            errorText: "",
-            showProgress: false,
-            progressStatus: "",
-            progressTitle: "",
-            showConfirm: false,
-            confirmText: "",
-            confirmCallback: () => {},
-            showAbout: false
-        };
-        this.selects = null;
-
-        this.handleBackups = this.handleBackups.bind(this);
-        this.handleInstall = this.handleInstall.bind(this);
-        this.saveSettings = this.saveSettings.bind(this);
-        this.showError = this.showError.bind(this);
-        this.confirm = this.confirm.bind(this);
-        this.refreshMods = this.refreshMods.bind(this);
-        this.export = this.export.bind(this);
-        this.launchGame = this.launchGame.bind(this);
-<<<<<<< HEAD
-        window.addEventListener("pywebviewready", () =>
-            setTimeout(this.refreshMods, 150)
-        );
-=======
-        window.addEventListener("pywebviewready", () => this.refreshMods());
->>>>>>> 03ae0a48
-    }
-
-    componentDidCatch(error) {
-        this.showError(error);
-    }
-
-    saveSettings(settings) {
-        this.setState(
-            {
-                settingsValid: true,
-                savingSettings: false,
-                showProgress: true,
-                progressTitle: "Saving Settings"
-            },
-            () =>
-                pywebview.api
-                    .save_settings({ settings })
-                    .then(() => setTimeout(() => window.location.reload(), 500))
-        );
-    }
-
-    confirm(message, callback) {
-        this.setState({
-            showConfirm: true,
-            confirmText: message,
-            confirmCallback: yesNo =>
-                this.setState({ showConfirm: false }, () =>
-                    yesNo ? callback() : null
-                )
-        });
-    }
-
-    showError(errorText) {
-        console.error(JSON.stringify(errorText));
-        if (typeof errorText !== String) {
-            if (errorText.error_text) {
-                errorText = errorText.error;
-            } else {
-                errorText = unescape(
-                    errorText.error
-                        .toString()
-                        .replace(/\\\\/g, "\\")
-                        .replace(/\\n/g, "\n")
-                        .replace(/\\\"/g, '"')
-                        .replace('Error: "', "")
-                );
-                errorText = `Oops, ran into an error. Details:<pre className="scroller">${unescape(
-                    errorText
-                )}</pre>`;
-            }
-        }
-        this.setState({
-            showProgress: false,
-            showError: true,
-            errorText
-        });
-    }
-
-    async handleInstall(mods, options) {
-        if (!this.selects) {
-            this.selects = await pywebview.api.check_mod_options({ mods });
-        }
-        const num_selects = Object.keys(this.selects).length;
-        if (
-            num_selects > 0 &&
-            (!this.state.selects ||
-                num_selects > Object.keys(this.state.selects).length)
-        ) {
-            this.installArgs = { mods, options };
-            this.setState({
-                selectPath: Object.keys(this.selects)[0],
-                selectMod: this.selects[Object.keys(this.selects)[0]]
-            });
-            return;
-        }
-        this.setState(
-            {
-                showProgress: true,
-                progressTitle: "Installing Mod" + (mods.length > 1 ? "s" : "")
-            },
-            () => {
-                pywebview.api
-                    .install_mod({ mods, options, selects: this.state.selects })
-                    .then(res => {
-                        if (!res.success) {
-                            throw res;
-                        }
-                        this.selects = null;
-                        this.setState(
-                            {
-                                showProgress: false,
-                                showDone: true,
-                                selects: {}
-                            },
-                            () => this.refreshMods()
-                        );
-                    })
-                    .catch(this.showError);
-            }
-        );
-    }
-
-    handleBackups(backup, operation) {
-        let progressTitle;
-        let action;
-        if (operation == "create") {
-            progressTitle = "Creating Backup";
-            action = pywebview.api.create_backup;
-        } else if (operation == "restore") {
-            progressTitle = `Restoring ${backup.name}`;
-            action = pywebview.api.restore_backup;
-            backup = backup.path;
-        } else {
-            progressTitle = `Deleting ${backup.name}`;
-            action = pywebview.api.delete_backup;
-            backup = backup.path;
-        }
-        const task = () =>
-            this.setState(
-                {
-                    showProgress: operation == "delete" ? false : true,
-                    showBackups: operation == "delete" ? true : false,
-                    progressTitle
-                },
-                () =>
-                    action({ backup })
-                        .then(res => {
-                            if (!res.success) {
-                                throw res;
-                            }
-                            this.setState(
-                                { showProgress: false, showDone: true },
-                                () => {
-                                    this.backupRef.current.refreshBackups();
-                                    if (operation == "restore")
-                                        this.props.onRefresh();
-                                }
-                            );
-                        })
-                        .catch(this.showError)
-            );
-        if (operation == "delete")
-            this.confirm("Are you sure you want to delete this backup?", task);
-        else task();
-    }
-
-    export() {
-        this.setState(
-            {
-                showProgress: true,
-                progressTitle: "Exporting Mods..."
-            },
-            () => {
-                pywebview.api
-                    .export()
-                    .then(res => {
-                        if (!res.success) throw res;
-
-                        this.setState({ showProgress: false, showDone: true });
-                    })
-                    .catch(this.showError);
-            }
-        );
-    }
-
-    componentDidMount() {
-        window.onMsg = msg => {
-            this.setState({ progressStatus: msg });
-        };
-    }
-
-    refreshMods() {
-        this.setState({ modsLoaded: false }, () => {
-<<<<<<< HEAD
-            console.log("loading mods...");
-            pywebview.api
-                .get_mods({ disabled: true })
-                .then(mods => {
-                    console.log("mods loaded");
-                    this.setState({ mods, modsLoaded: true });
-                })
-                .catch(this.showError);
-=======
-            pywebview.api.get_mods({ disabled: true }).then(mods => {
-                this.setState({ mods, modsLoaded: true });
-            });
->>>>>>> 03ae0a48
-        });
-    }
-
-    launchGame() {
-        pywebview.api
-            .launch_game()
-            .then(res => {
-                if (!res.success) {
-                    throw res;
-                }
-            })
-            .catch(this.props.onError);
-    }
-
-    render() {
-        return (
-            <>
-                <Dropdown alignRight className="overflow-menu">
-                    <Dropdown.Toggle id="dropdown-basic">
-                        <i className="material-icons">menu</i>
-                    </Dropdown.Toggle>
-
-                    <Dropdown.Menu>
-<<<<<<< HEAD
-                        <Dropdown.Item
-                            onClick={() => pywebview.api.open_help()}>
-                            Help
-                        </Dropdown.Item>
-=======
-                        <Dropdown.Item>Help</Dropdown.Item>
->>>>>>> 03ae0a48
-                        <Dropdown.Item
-                            onClick={() => this.setState({ showAbout: true })}>
-                            About
-                        </Dropdown.Item>
-                    </Dropdown.Menu>
-                </Dropdown>
-                <Tabs id="tabs" mountOnEnter transition={Fade}>
-                    <Tab eventKey="mod-list" title="Mods">
-                        <Mods
-                            mods={this.state.mods}
-                            loaded={this.state.modsLoaded}
-                            onRefresh={this.refreshMods}
-                            onConfirm={this.confirm}
-                            onChange={mods => this.setState({ mods })}
-                            onInstall={this.handleInstall}
-                            onError={this.showError}
-                            onState={this.setState.bind(this)}
-                            onExport={this.export}
-                            onLaunch={this.launchGame}
-                        />
-                    </Tab>
-                    <Tab eventKey="dev-tools" title="Dev Tools">
-                        <DevTools
-                            onError={this.showError}
-                            onState={this.setState.bind(this)}
-                        />
-                    </Tab>
-                    <Tab eventKey="settings" title="Settings" className="p-2">
-                        <Settings
-                            saving={this.state.savingSettings}
-                            onFail={() =>
-                                this.setState({
-                                    savingSettings: false
-                                })
-                            }
-                            onSubmit={this.saveSettings}
-                        />
-                        <Button
-                            className="fab"
-                            onClick={() =>
-                                this.setState({ savingSettings: true })
-                            }>
-                            <i className="material-icons">save</i>
-                        </Button>
-                    </Tab>
-                </Tabs>
-                <ProgressModal
-                    show={this.state.showProgress}
-                    title={this.state.progressTitle}
-                    status={this.state.progressStatus}
-                />
-                <DoneDialog
-                    show={this.state.showDone}
-                    onClose={() => this.setState({ showDone: false })}
-                    onError={this.showError}
-                    onLaunch={this.launchGame}
-                />
-                <ErrorDialog
-                    show={this.state.showError}
-                    error={this.state.errorText}
-                    onClose={() => this.setState({ showError: false })}
-                />
-                <ConfirmDialog
-                    show={this.state.showConfirm}
-                    message={this.state.confirmText}
-                    onClose={this.state.confirmCallback.bind(this)}
-                />
-                <BackupModal
-                    show={this.state.showBackups}
-                    ref={this.backupRef}
-                    onCreate={this.handleBackups}
-                    onRestore={this.handleBackups}
-                    onDelete={this.handleBackups}
-                    onClose={() => this.setState({ showBackups: false })}
-                />
-                <AboutDialog
-                    show={this.state.showAbout}
-                    onClose={() => this.setState({ showAbout: false })}
-                />
-                <SelectsDialog
-                    show={this.state.selectMod != null}
-                    path={this.state.selectPath}
-                    mod={this.state.selectMod}
-                    onClose={() => {
-                        this.setState({
-                            selectMod: null,
-                            selectPath: null,
-                            selects: {}
-                        });
-                        this.installArgs = null;
-                        this.selects = null;
-                    }}
-                    onSet={folders => {
-                        delete this.selects[this.state.selectPath];
-                        this.setState(
-                            {
-                                selectMod: null,
-                                selectPath: null,
-                                selects: {
-                                    ...this.state.selects,
-                                    [this.state.selectPath]: folders
-                                }
-                            },
-                            () => {
-                                this.handleInstall(
-                                    this.installArgs.mods,
-                                    this.installArgs.options
-                                );
-                                this.installArgs = null;
-                            }
-                        );
-                    }}
-                />
-            </>
-        );
-    }
-}
-
-class DoneDialog extends React.Component {
-    constructor(props) {
-        super(props);
-        this.state = {
-            hasCemu: false
-        };
-        this.launch_game = this.launch_game.bind(this);
-    }
-
-    componentDidUpdate() {
-        try {
-            pywebview.api.get_setup().then(res => this.setState({ ...res }));
-        } catch (error) {}
-    }
-
-    launch_game() {
-        this.props.onClose();
-        this.props.onLaunch();
-    }
-
-    render() {
-        return (
-            <Modal
-                show={this.props.show}
-                size="sm"
-                centered
-                onHide={this.props.onClose}>
-                <Modal.Header closeButton>
-                    <Modal.Title>Done!</Modal.Title>
-                </Modal.Header>
-                <Modal.Footer>
-                    <Button variant="primary" onClick={this.props.onClose}>
-                        OK
-                    </Button>
-                    {this.state.hasCemu && (
-                        <Button variant="secondary" onClick={this.launch_game}>
-                            Launch Game
-                        </Button>
-                    )}
-                </Modal.Footer>
-            </Modal>
-        );
-    }
-}
-
-const ErrorDialog = props => {
-    return (
-        <Modal
-            show={props.show}
-            centered
-            dialogClassName="modal-wide"
-            onHide={props.onClose}>
-            <Modal.Header closeButton>
-                <Modal.Title>Error</Modal.Title>
-            </Modal.Header>
-            <Modal.Body className="error">
-                <div className="d-flex">
-                    <div className="p-1">
-                        <Badge variant="danger">
-                            <i className="material-icons">error</i>
-                        </Badge>
-                    </div>
-                    <div
-                        className="pl-2 flex-grow-1"
-                        style={{ minWidth: "0px" }}
-                        dangerouslySetInnerHTML={{
-                            __html: props.error.replace("\n", "<br>")
-                        }}></div>
-                </div>
-            </Modal.Body>
-            <Modal.Footer>
-                {props.error.includes("error-msg") && (
-                    <OverlayTrigger
-                        overlay={<Tooltip>Copy error to clipboard</Tooltip>}>
-                        <Button
-                            variant="danger"
-                            size="sm"
-                            onClick={() => {
-                                document.querySelector("#error-msg").select();
-                                document.execCommand("copy");
-                                window.getSelection().removeAllRanges();
-                            }}>
-                            <i className="material-icons">file_copy</i>
-                        </Button>
-                    </OverlayTrigger>
-                )}
-                <Button
-                    className="py-2"
-                    variant="primary"
-                    onClick={props.onClose}>
-                    OK
-                </Button>
-            </Modal.Footer>
-        </Modal>
-    );
-};
-
-const ConfirmDialog = props => {
-    return (
-        <Modal show={props.show}>
-            <Modal.Header>
-                <Modal.Title>Please Confirm</Modal.Title>
-            </Modal.Header>
-            <Modal.Body>{props.message}</Modal.Body>
-            <Modal.Footer>
-                <Button onClick={() => props.onClose(true)}>OK</Button>
-                <Button
-                    variant="secondary"
-                    onClick={() => props.onClose(false)}>
-                    Close
-                </Button>
-            </Modal.Footer>
-        </Modal>
-    );
-};
-
-const AboutDialog = props => {
-    return (
-        <Modal show={props.show} onHide={props.onClose}>
-            <Modal.Header>
-                <Modal.Title>About BCML</Modal.Title>
-            </Modal.Header>
-            <Modal.Body>
-                <p>
-                    BCML (Breath of the Wild Cross-platform Mod Loader) is a
-                    tool for merging and loading mods for{" "}
-                    <em>The Legend of Zelda: Breath of the Wild</em>. It is
-                    written in Python and ReactJS.
-                </p>
-                <p>
-                    This software is licensed under the terms of the GNU General
-                    Public License, version 3 or later. The source code is
-                    available for free at{" "}
-                    <a href="https://github.com/NiceneNerd/BCML/">
-                        https://github.com/NiceneNerd/BCML/
-                    </a>
-                    .
-                </p>
-                <p>
-                    This software includes the 7-Zip console application 7z.exe
-                    and the library 7z.dll, which are licensed under the GNU
-                    Lesser General Public License. The source code for this
-                    application is available for free at{" "}
-                    <a
-                        target="_blank"
-                        href="https://www.7-zip.org/download.html">
-                        https://www.7-zip.org/download.html
-                    </a>
-                    .
-                </p>
-                <p>
-                    This software includes a modified version of the console
-                    application msyt.exe by Kyle Clemens, &copy; 2018 under the
-                    MIT License. The source code for this application is
-                    available for free at{" "}
-                    <a
-                        target="_blank"
-                        href="https://gitlab.com/jkcclemens/msyt">
-                        https://gitlab.com/jkcclemens/msyt
-                    </a>
-                    .
-                </p>
-            </Modal.Body>
-            <Modal.Footer>
-                <Button onClick={props.onClose} variant="secondary">
-                    Close
-                </Button>
-            </Modal.Footer>
-        </Modal>
-    );
-};
-
-export default BcmlRoot;
+import {
+    Badge,
+    Button,
+    Dropdown,
+    Fade,
+    Modal,
+    OverlayTrigger,
+    Tab,
+    Tabs,
+    Tooltip
+} from "react-bootstrap";
+
+import DevTools from "./devtools.jsx";
+import Settings from "./settings.jsx";
+import Mods from "./mods.jsx";
+import BackupModal from "./backup.jsx";
+import ProgressModal from "./progress.jsx";
+import React from "react";
+import SelectsDialog from "./selects.jsx";
+
+class BcmlRoot extends React.Component {
+    constructor() {
+        super();
+        this.state = {
+            mods: [],
+            modsLoaded: false,
+            selects: null,
+            selectMod: null,
+            selectPath: null,
+            settingsLoaded: false,
+            settingsValid: false,
+            savingSettings: false,
+            showDone: false,
+            showBackups: false,
+            showError: false,
+            errorText: "",
+            showProgress: false,
+            progressStatus: "",
+            progressTitle: "",
+            showConfirm: false,
+            confirmText: "",
+            confirmCallback: () => {},
+            showAbout: false
+        };
+        this.selects = null;
+
+        this.handleBackups = this.handleBackups.bind(this);
+        this.handleInstall = this.handleInstall.bind(this);
+        this.saveSettings = this.saveSettings.bind(this);
+        this.showError = this.showError.bind(this);
+        this.confirm = this.confirm.bind(this);
+        this.refreshMods = this.refreshMods.bind(this);
+        this.export = this.export.bind(this);
+        this.launchGame = this.launchGame.bind(this);
+        window.addEventListener("pywebviewready", () =>
+            setTimeout(this.refreshMods, 150)
+        );
+    }
+
+    componentDidCatch(error) {
+        this.showError(error);
+    }
+
+    saveSettings(settings) {
+        this.setState(
+            {
+                settingsValid: true,
+                savingSettings: false,
+                showProgress: true,
+                progressTitle: "Saving Settings"
+            },
+            () =>
+                pywebview.api
+                    .save_settings({ settings })
+                    .then(() => setTimeout(() => window.location.reload(), 500))
+        );
+    }
+
+    confirm(message, callback) {
+        this.setState({
+            showConfirm: true,
+            confirmText: message,
+            confirmCallback: yesNo =>
+                this.setState({ showConfirm: false }, () =>
+                    yesNo ? callback() : null
+                )
+        });
+    }
+
+    showError(errorText) {
+        console.error(JSON.stringify(errorText));
+        if (typeof errorText !== String) {
+            if (errorText.error_text) {
+                errorText = errorText.error;
+            } else {
+                errorText = unescape(
+                    errorText.error
+                        .toString()
+                        .replace(/\\\\/g, "\\")
+                        .replace(/\\n/g, "\n")
+                        .replace(/\\\"/g, '"')
+                        .replace('Error: "', "")
+                );
+                errorText = `Oops, ran into an error. Details:<pre className="scroller">${unescape(
+                    errorText
+                )}</pre>`;
+            }
+        }
+        this.setState({
+            showProgress: false,
+            showError: true,
+            errorText
+        });
+    }
+
+    async handleInstall(mods, options) {
+        if (!this.selects) {
+            this.selects = await pywebview.api.check_mod_options({ mods });
+        }
+        const num_selects = Object.keys(this.selects).length;
+        if (
+            num_selects > 0 &&
+            (!this.state.selects ||
+                num_selects > Object.keys(this.state.selects).length)
+        ) {
+            this.installArgs = { mods, options };
+            this.setState({
+                selectPath: Object.keys(this.selects)[0],
+                selectMod: this.selects[Object.keys(this.selects)[0]]
+            });
+            return;
+        }
+        this.setState(
+            {
+                showProgress: true,
+                progressTitle: "Installing Mod" + (mods.length > 1 ? "s" : "")
+            },
+            () => {
+                pywebview.api
+                    .install_mod({ mods, options, selects: this.state.selects })
+                    .then(res => {
+                        if (!res.success) {
+                            throw res;
+                        }
+                        this.selects = null;
+                        this.setState(
+                            {
+                                showProgress: false,
+                                showDone: true,
+                                selects: {}
+                            },
+                            () => this.refreshMods()
+                        );
+                    })
+                    .catch(this.showError);
+            }
+        );
+    }
+
+    handleBackups(backup, operation) {
+        let progressTitle;
+        let action;
+        if (operation == "create") {
+            progressTitle = "Creating Backup";
+            action = pywebview.api.create_backup;
+        } else if (operation == "restore") {
+            progressTitle = `Restoring ${backup.name}`;
+            action = pywebview.api.restore_backup;
+            backup = backup.path;
+        } else {
+            progressTitle = `Deleting ${backup.name}`;
+            action = pywebview.api.delete_backup;
+            backup = backup.path;
+        }
+        const task = () =>
+            this.setState(
+                {
+                    showProgress: operation == "delete" ? false : true,
+                    showBackups: operation == "delete" ? true : false,
+                    progressTitle
+                },
+                () =>
+                    action({ backup })
+                        .then(res => {
+                            if (!res.success) {
+                                throw res;
+                            }
+                            this.setState(
+                                { showProgress: false, showDone: true },
+                                () => {
+                                    this.backupRef.current.refreshBackups();
+                                    if (operation == "restore")
+                                        this.props.onRefresh();
+                                }
+                            );
+                        })
+                        .catch(this.showError)
+            );
+        if (operation == "delete")
+            this.confirm("Are you sure you want to delete this backup?", task);
+        else task();
+    }
+
+    export() {
+        this.setState(
+            {
+                showProgress: true,
+                progressTitle: "Exporting Mods..."
+            },
+            () => {
+                pywebview.api
+                    .export()
+                    .then(res => {
+                        if (!res.success) throw res;
+
+                        this.setState({ showProgress: false, showDone: true });
+                    })
+                    .catch(this.showError);
+            }
+        );
+    }
+
+    componentDidMount() {
+        window.onMsg = msg => {
+            this.setState({ progressStatus: msg });
+        };
+    }
+
+    refreshMods() {
+        this.setState({ modsLoaded: false }, () => {
+            pywebview.api.get_mods({ disabled: true }).then(mods => {
+                this.setState({ mods, modsLoaded: true });
+            });
+        });
+    }
+
+    launchGame() {
+        pywebview.api
+            .launch_game()
+            .then(res => {
+                if (!res.success) {
+                    throw res;
+                }
+            })
+            .catch(this.props.onError);
+    }
+
+    render() {
+        return (
+            <>
+                <Dropdown alignRight className="overflow-menu">
+                    <Dropdown.Toggle id="dropdown-basic">
+                        <i className="material-icons">menu</i>
+                    </Dropdown.Toggle>
+
+                    <Dropdown.Menu>
+                        <Dropdown.Item
+                            onClick={() => pywebview.api.open_help()}>
+                            Help
+                        </Dropdown.Item>
+                        <Dropdown.Item
+                            onClick={() => this.setState({ showAbout: true })}>
+                            About
+                        </Dropdown.Item>
+                    </Dropdown.Menu>
+                </Dropdown>
+                <Tabs id="tabs" mountOnEnter transition={Fade}>
+                    <Tab eventKey="mod-list" title="Mods">
+                        <Mods
+                            mods={this.state.mods}
+                            loaded={this.state.modsLoaded}
+                            onRefresh={this.refreshMods}
+                            onConfirm={this.confirm}
+                            onChange={mods => this.setState({ mods })}
+                            onInstall={this.handleInstall}
+                            onError={this.showError}
+                            onState={this.setState.bind(this)}
+                            onExport={this.export}
+                            onLaunch={this.launchGame}
+                        />
+                    </Tab>
+                    <Tab eventKey="dev-tools" title="Dev Tools">
+                        <DevTools
+                            onError={this.showError}
+                            onState={this.setState.bind(this)}
+                        />
+                    </Tab>
+                    <Tab eventKey="settings" title="Settings" className="p-2">
+                        <Settings
+                            saving={this.state.savingSettings}
+                            onFail={() =>
+                                this.setState({
+                                    savingSettings: false
+                                })
+                            }
+                            onSubmit={this.saveSettings}
+                        />
+                        <Button
+                            className="fab"
+                            onClick={() =>
+                                this.setState({ savingSettings: true })
+                            }>
+                            <i className="material-icons">save</i>
+                        </Button>
+                    </Tab>
+                </Tabs>
+                <ProgressModal
+                    show={this.state.showProgress}
+                    title={this.state.progressTitle}
+                    status={this.state.progressStatus}
+                />
+                <DoneDialog
+                    show={this.state.showDone}
+                    onClose={() => this.setState({ showDone: false })}
+                    onError={this.showError}
+                    onLaunch={this.launchGame}
+                />
+                <ErrorDialog
+                    show={this.state.showError}
+                    error={this.state.errorText}
+                    onClose={() => this.setState({ showError: false })}
+                />
+                <ConfirmDialog
+                    show={this.state.showConfirm}
+                    message={this.state.confirmText}
+                    onClose={this.state.confirmCallback.bind(this)}
+                />
+                <BackupModal
+                    show={this.state.showBackups}
+                    ref={this.backupRef}
+                    onCreate={this.handleBackups}
+                    onRestore={this.handleBackups}
+                    onDelete={this.handleBackups}
+                    onClose={() => this.setState({ showBackups: false })}
+                />
+                <AboutDialog
+                    show={this.state.showAbout}
+                    onClose={() => this.setState({ showAbout: false })}
+                />
+                <SelectsDialog
+                    show={this.state.selectMod != null}
+                    path={this.state.selectPath}
+                    mod={this.state.selectMod}
+                    onClose={() => {
+                        this.setState({
+                            selectMod: null,
+                            selectPath: null,
+                            selects: {}
+                        });
+                        this.installArgs = null;
+                        this.selects = null;
+                    }}
+                    onSet={folders => {
+                        delete this.selects[this.state.selectPath];
+                        this.setState(
+                            {
+                                selectMod: null,
+                                selectPath: null,
+                                selects: {
+                                    ...this.state.selects,
+                                    [this.state.selectPath]: folders
+                                }
+                            },
+                            () => {
+                                this.handleInstall(
+                                    this.installArgs.mods,
+                                    this.installArgs.options
+                                );
+                                this.installArgs = null;
+                            }
+                        );
+                    }}
+                />
+            </>
+        );
+    }
+}
+
+class DoneDialog extends React.Component {
+    constructor(props) {
+        super(props);
+        this.state = {
+            hasCemu: false
+        };
+        this.launch_game = this.launch_game.bind(this);
+    }
+
+    componentDidUpdate() {
+        try {
+            pywebview.api.get_setup().then(res => this.setState({ ...res }));
+        } catch (error) {}
+    }
+
+    launch_game() {
+        this.props.onClose();
+        this.props.onLaunch();
+    }
+
+    render() {
+        return (
+            <Modal
+                show={this.props.show}
+                size="sm"
+                centered
+                onHide={this.props.onClose}>
+                <Modal.Header closeButton>
+                    <Modal.Title>Done!</Modal.Title>
+                </Modal.Header>
+                <Modal.Footer>
+                    <Button variant="primary" onClick={this.props.onClose}>
+                        OK
+                    </Button>
+                    {this.state.hasCemu && (
+                        <Button variant="secondary" onClick={this.launch_game}>
+                            Launch Game
+                        </Button>
+                    )}
+                </Modal.Footer>
+            </Modal>
+        );
+    }
+}
+
+const ErrorDialog = props => {
+    return (
+        <Modal
+            show={props.show}
+            centered
+            dialogClassName="modal-wide"
+            onHide={props.onClose}>
+            <Modal.Header closeButton>
+                <Modal.Title>Error</Modal.Title>
+            </Modal.Header>
+            <Modal.Body className="error">
+                <div className="d-flex">
+                    <div className="p-1">
+                        <Badge variant="danger">
+                            <i className="material-icons">error</i>
+                        </Badge>
+                    </div>
+                    <div
+                        className="pl-2 flex-grow-1"
+                        style={{ minWidth: "0px" }}
+                        dangerouslySetInnerHTML={{
+                            __html: props.error.replace("\n", "<br>")
+                        }}></div>
+                </div>
+            </Modal.Body>
+            <Modal.Footer>
+                {props.error.includes("error-msg") && (
+                    <OverlayTrigger
+                        overlay={<Tooltip>Copy error to clipboard</Tooltip>}>
+                        <Button
+                            variant="danger"
+                            size="sm"
+                            onClick={() => {
+                                document.querySelector("#error-msg").select();
+                                document.execCommand("copy");
+                                window.getSelection().removeAllRanges();
+                            }}>
+                            <i className="material-icons">file_copy</i>
+                        </Button>
+                    </OverlayTrigger>
+                )}
+                <Button
+                    className="py-2"
+                    variant="primary"
+                    onClick={props.onClose}>
+                    OK
+                </Button>
+            </Modal.Footer>
+        </Modal>
+    );
+};
+
+const ConfirmDialog = props => {
+    return (
+        <Modal show={props.show}>
+            <Modal.Header>
+                <Modal.Title>Please Confirm</Modal.Title>
+            </Modal.Header>
+            <Modal.Body>{props.message}</Modal.Body>
+            <Modal.Footer>
+                <Button onClick={() => props.onClose(true)}>OK</Button>
+                <Button
+                    variant="secondary"
+                    onClick={() => props.onClose(false)}>
+                    Close
+                </Button>
+            </Modal.Footer>
+        </Modal>
+    );
+};
+
+const AboutDialog = props => {
+    return (
+        <Modal show={props.show} onHide={props.onClose}>
+            <Modal.Header>
+                <Modal.Title>About BCML</Modal.Title>
+            </Modal.Header>
+            <Modal.Body>
+                <p>
+                    BCML (Breath of the Wild Cross-platform Mod Loader) is a
+                    tool for merging and loading mods for{" "}
+                    <em>The Legend of Zelda: Breath of the Wild</em>. It is
+                    written in Python and ReactJS.
+                </p>
+                <p>
+                    This software is licensed under the terms of the GNU General
+                    Public License, version 3 or later. The source code is
+                    available for free at{" "}
+                    <a href="https://github.com/NiceneNerd/BCML/">
+                        https://github.com/NiceneNerd/BCML/
+                    </a>
+                    .
+                </p>
+                <p>
+                    This software includes the 7-Zip console application 7z.exe
+                    and the library 7z.dll, which are licensed under the GNU
+                    Lesser General Public License. The source code for this
+                    application is available for free at{" "}
+                    <a
+                        target="_blank"
+                        href="https://www.7-zip.org/download.html">
+                        https://www.7-zip.org/download.html
+                    </a>
+                    .
+                </p>
+                <p>
+                    This software includes a modified version of the console
+                    application msyt.exe by Kyle Clemens, &copy; 2018 under the
+                    MIT License. The source code for this application is
+                    available for free at{" "}
+                    <a
+                        target="_blank"
+                        href="https://gitlab.com/jkcclemens/msyt">
+                        https://gitlab.com/jkcclemens/msyt
+                    </a>
+                    .
+                </p>
+            </Modal.Body>
+            <Modal.Footer>
+                <Button onClick={props.onClose} variant="secondary">
+                    Close
+                </Button>
+            </Modal.Footer>
+        </Modal>
+    );
+};
+
+export default BcmlRoot;