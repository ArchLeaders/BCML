--- conflicted
+++ resolved
@@ -7,7 +7,6 @@
 from functools import partial, lru_cache
 from math import ceil
 from multiprocessing import Pool, cpu_count, set_start_method
-from operator import itemgetter
 from pathlib import Path
 from typing import List, Union
 
@@ -304,15 +303,11 @@
 
         print('Merging changes...')
         for data_type in {d for d in merged_entries if d in modded_entries}:
-<<<<<<< HEAD
             util.dict_merge(
                 merged_entries[data_type],
                 modded_entries[data_type]['add'],
                 overwrite_lists=True
             )
-=======
-            util.dict_merge(merged_entries[data_type], modded_entries[data_type]['add'])
->>>>>>> 03ae0a48
             for entry in modded_entries[data_type]['del']:
                 del merged_entries[data_type][entry]
         
