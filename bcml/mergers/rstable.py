<<<<<<< HEAD
"""Provides functions for diffing and merging the BotW Resource Size Table"""
# Copyright 2020 Nicene Nerd <macadamiadaze@gmail.com>
# Licensed under GPLv3+
import csv
import io
import os
import multiprocessing
import struct
import zlib
from copy import deepcopy
from functools import partial
from pathlib import Path
from typing import List, Union

import oead
import rstb
from rstb import ResourceSizeTable
from rstb.util import read_rstb

from bcml import util, install, mergers
from bcml.util import BcmlMod

RSTB_EXCLUDE_EXTS = {'.pack', '.bgdata', '.txt', '.bgsvdata', '.yml', '.msbt',
                     '.bat', '.ini', '.png', '.bfstm', '.py', '.sh'}
RSTB_EXCLUDE_NAMES = {'ActorInfo.product.byml'}


def generate_rstb_for_mod(mod: Path):
    files = install.find_modded_files(mod)
    merger = RstbMerger()
    diff = merger.generate_diff(mod, files)
    print('Creating RSTB...')
    table = get_stock_rstb()
    for file, value in diff.items():
        canon: str
        if isinstance(file, Path):
            canon = util.get_canon_name(file.relative_to(mod))
        else:
            canon = file.split('//')[-1].replace('.s', '.')
        if not (table.is_in_table(canon) and value <= table.get_size(canon)) and value > 0:
            table.set_size(canon, value)
    print('Writing RSTB...')
    rstb_path = mod / util.get_content_path() / 'System' / 'Resource' / 'ResourceSizeTable.srsizetable'
    rstb_path.parent.mkdir(parents=True, exist_ok=True)
    buf = io.BytesIO()
    table.write(buf, util.get_settings('wiiu'))
    rstb_path.write_bytes(util.compress(buf.getvalue()))
    del buf
    del table

def get_stock_rstb() -> rstb.ResourceSizeTable:
    if not hasattr(get_stock_rstb, 'table'):
        get_stock_rstb.table = read_rstb(
            str(util.get_game_file('System/Resource/ResourceSizeTable.product.srsizetable')),
            util.get_settings('wiiu')
        )
    return deepcopy(get_stock_rstb.table)


def calculate_size(path: Path) -> int:
    if not hasattr(calculate_size, 'rstb_calc'):
        calculate_size.rstb_calc = rstb.SizeCalculator()
    try:
        return calculate_size.rstb_calc.calculate_file_size(
            file_name=str(path),
            wiiu=util.get_settings('wiiu'),
            force=False
        )
    except struct.error:
        return 0


def set_size(entry: str, size: int):
    rstb_path = util.get_master_modpack_dir() / util.get_content_path() / 'System' / 'Resource' /\
                'ResourceSizeTable.product.srsizetable'
    if rstb_path.exists():
        table = read_rstb(rstb_path, be=util.get_settings('wiiu'))
    else:
        table = get_stock_rstb()
        rstb_path.parent.mkdir(parents=True, exist_ok=True)
    table.set_size(entry, size)
    buf = io.BytesIO()
    table.write(buf, be=util.get_settings('wiiu'))
    rstb_path.write_bytes(
        util.compress(buf.getvalue())
    )


def guess_bfres_size(file: Union[Path, bytes], name: str = '') -> int:
    real_bytes = file if isinstance(file, bytes) else file.read_bytes()
    if real_bytes[0:4] == b'Yaz0':
        real_bytes = util.decompress(real_bytes)
    real_size = int(len(real_bytes) * 1.05)
    del real_bytes
    if name == '':
        if isinstance(file, Path):
            name = file.name
        else:
            raise ValueError('BFRES name must not be blank if passing file as bytes.')
    if '.Tex' in name:
        if real_size < 100:
            return real_size * 9
        elif 100 < real_size <= 2000:
            return real_size * 7
        elif 2000 < real_size <= 3000:
            return real_size * 5
        elif 3000 < real_size <= 4000:
            return real_size * 4
        elif 4000 < real_size <= 8500:
            return real_size * 3
        elif 8500 < real_size <= 12000:
            return real_size * 2
        elif 12000 < real_size <= 17000:
            return int(real_size * 1.75)
        elif 17000 < real_size <= 30000:
            return int(real_size * 1.5)
        elif 30000 < real_size <= 45000:
            return int(real_size * 1.3)
        elif 45000 < real_size <= 100000:
            return int(real_size * 1.2)
        elif 100000 < real_size <= 150000:
            return int(real_size * 1.1)
        elif 150000 < real_size <= 200000:
            return int(real_size * 1.07)
        elif 200000 < real_size <= 250000:
            return int(real_size * 1.045)
        elif 250000 < real_size <= 300000:
            return int(real_size * 1.035)
        elif 300000 < real_size <= 600000:
            return int(real_size * 1.03)
        elif 600000 < real_size <= 1000000:
            return int(real_size * 1.015)
        elif 1000000 < real_size <= 1800000:
            return int(real_size * 1.009)
        elif 1800000 < real_size <= 4500000:
            return int(real_size * 1.005)
        elif 4500000 < real_size <= 6000000:
            return int(real_size * 1.002)
        else:
            return int(real_size * 1.0015)
    else:
        if real_size < 500:
            return real_size * 7
        elif 500 < real_size <= 750:
            return real_size * 4
        elif 750 < real_size <= 2000:
            return real_size * 3
        elif 2000 < real_size <= 400000:
            return int(real_size * 1.75)
        elif 400000 < real_size <= 600000:
            return int(real_size * 1.7)
        elif 600000 < real_size <= 1500000:
            return int(real_size * 1.6)
        elif 1500000 < real_size <= 3000000:
            return int(real_size * 1.5)
        else:
            return int(real_size * 1.25)


def guess_aamp_size(file: Union[Path, bytes], ext: str = '') -> int:
    real_bytes = (
        file if isinstance(file, bytes) else file.tobytes() \
            if isinstance(file, memoryview) else file.read_bytes()
    )
    if real_bytes[0:4] == b'Yaz0':
        real_bytes = util.decompress(real_bytes)
    real_size = int(len(real_bytes) * 1.05)
    del real_bytes
    if ext == '':
        if isinstance(file, Path):
            ext = file.suffix
        else:
            raise ValueError('AAMP extension must not be blank if passing file as bytes.')
    ext = ext.replace('.s', '.')
    if ext == '.baiprog':
        if real_size <= 380:
            return real_size * 7
        elif 380 < real_size <= 400:
            return real_size * 6
        elif 400 < real_size <= 450:
            return int(real_size * 5.5)
        elif 450 < real_size <= 600:
            return real_size * 5
        elif 600 < real_size <= 1000:
            return real_size * 4
        elif 1000 < real_size <= 1750:
            return int(real_size * 3.5)
        else:
            return real_size * 3
    elif ext == '.bgparamlist':
        if real_size <= 100:
            return real_size * 20
        elif 100 < real_size <= 150:
            return real_size * 12
        elif 150 < real_size <= 250:
            return real_size * 10
        elif 250 < real_size <= 350:
            return real_size * 8
        elif 350 < real_size <= 450:
            return real_size * 7
        else:
            return real_size * 6
    elif ext == '.bdrop':
        if real_size < 200:
            return int(real_size * 8.5)
        elif 200 < real_size <= 250:
            return real_size * 7
        elif 250 < real_size <= 350:
            return real_size * 6
        elif 350 < real_size <= 450:
            return int(real_size * 5.25)
        elif 450 < real_size <= 850:
            return int(real_size * 4.5)
        else:
            return real_size * 4
    elif ext == '.bxml':
        if real_size < 350:
            return real_size * 6
        elif 350 < real_size <= 450:
            return real_size * 5
        elif 450 < real_size <= 550:
            return int(real_size * 4.5)
        elif 550 < real_size <= 650:
            return real_size * 4
        elif 650 < real_size <= 800:
            return int(real_size * 3.5)
        else:
            return real_size * 3
    elif ext == '.brecipe':
        if real_size < 100:
            return int(real_size * 12.5)
        elif 100 < real_size <= 160:
            return int(real_size * 8.5)
        elif 160 < real_size <= 200:
            return int(real_size * 7.5)
        elif 200 < real_size <= 215:
            return real_size * 7
        else:
            return int(real_size * 6.5)
    elif ext == '.bshop':
        if real_size < 200:
            return int(real_size * 7.25)
        elif 200 < real_size <= 400:
            return real_size * 6
        elif 400 < real_size <= 500:
            return real_size * 5
        else:
            return int(real_size * 4.05)
    elif ext == '.bas':
        real_size = int(real_size * 1.05)
        if real_size < 100:
            return real_size * 20
        elif 100 < real_size <= 200:
            return int(real_size * 12.5)
        elif 200 < real_size <= 300:
            return real_size * 10
        elif 300 < real_size <= 600:
            return real_size * 8
        elif 600 < real_size <= 1500:
            return real_size * 6
        elif 1500 < real_size <= 2000:
            return int(real_size * 5.5)
        elif 2000 < real_size <= 15000:
            return real_size * 5
        else:
            return int(real_size * 4.5)
    elif ext == '.baslist':
        if real_size < 100:
            return real_size * 15
        elif 100 < real_size <= 200:
            return real_size * 10
        elif 200 < real_size <= 300:
            return real_size * 8
        elif 300 < real_size <= 500:
            return real_size * 6
        elif 500 < real_size <= 800:
            return real_size * 5
        elif 800 < real_size <= 4000:
            return real_size * 4
        else:
            return int(real_size * 3.5)
    elif ext == '.bdmgparam':
        return int(((-0.0018 * real_size) + 6.6273) * real_size) + 500
    else:
        return 0


def get_mod_rstb_values(mod: Union[Path, str, BcmlMod], log_name: str = 'rstb.log') -> {}:
    """ Gets all of the RSTB values for a given mod """
    path = mod if isinstance(mod, Path) else Path(
        mod) if isinstance(mod, str) else mod.path
    changes = {}
    leave = (path / 'logs' / '.leave').exists()
    shrink = (path / 'logs' / '.shrink').exists()
    with (path / 'logs' / log_name).open('r') as l_file:
        log_loop = csv.reader(l_file)
        for row in log_loop:
            if row[0] != 'name':
                changes[row[0]] = {
                    'size': row[1],
                    'leave': leave,
                    'shrink': shrink
                }
    return changes


def merge_rstb(table: ResourceSizeTable, changes: dict) -> ResourceSizeTable:
    spaces = '  '
    change_count = {
        'updated': 0,
        'deleted': 0,
        'added': 0,
        'warning': 0
    }
    for change in changes:
        if zlib.crc32(change.encode()) in table.crc32_map:
            newsize = int(changes[change]['size'])
            if newsize == 0:
                if not changes[change]['leave']:
                    if change.endswith('.bas') or change.endswith('.baslist'):
                        print(
                            f'{spaces}WARNING: Could not calculate or safely remove RSTB size for'
                            f'{change}. This may need to be corrected manually, or the game could '
                            'become unstable'
                        )
                        change_count['warning'] += 1
                        continue
                    else:
                        table.delete_entry(change)
                        util.vprint(f'{spaces}Deleted RSTB entry for {change}')
                        change_count['deleted'] += 1
                        continue
                else:
                    util.vprint(f'{spaces}Skipped deleting RSTB entry for {change}')
                    continue
            oldsize = table.get_size(change)
            if newsize <= oldsize:
                if changes[change]['shrink']:
                    table.set_size(change, newsize)
                    util.vprint(
                        f'{spaces}Updated RSTB entry for {change} from {oldsize} to {newsize}'
                    )
                    change_count['updated'] += 1
                    continue
                else:
                    util.vprint(f'{spaces}Skipped updating RSTB entry for {change}')
                    continue
            elif newsize > oldsize:
                table.set_size(change, newsize)
                util.vprint(f'{spaces}Updated RSTB entry for {change} from {oldsize} to {newsize}')
                change_count['updated'] += 1
        else:
            try:
                newsize = int(changes[change]['size'])
            except ValueError:
                newsize = int(float(changes[change]['size']))
            if newsize == 0:
                util.vprint(f'{spaces}Could not calculate size for new entry {change}, skipped')
                continue
            table.set_size(change, newsize)
            util.vprint(f'{spaces}Added new RSTB entry for {change} with value {newsize}')
            change_count['added'] += 1
    print(
        f'RSTB merge complete: updated {change_count["updated"]} entries, deleted'
        f' {change_count["deleted"]} entries, added {change_count["added"]} entries'
    )
    return table


def _get_sizes_in_sarc(file: Union[Path, oead.Sarc]) -> {}:
    calc = rstb.SizeCalculator()
    sizes = {}
    no_guess = util.get_settings('no_guess')
    if isinstance(file, Path):
        try:
            file = oead.Sarc(file.read_bytes())
        except (RuntimeError, oead.InvalidDataError):
            return {}
    for nest_file, data in [(file.name, file.data) for file in file.get_files()]:
        canon = nest_file.replace('.s', '.')
        if data[0:4] == b'Yaz0':
            data = util.decompress(data)
        else:
            data = bytes(data)
        ext = Path(canon).suffix
        if util.is_file_modded(canon, data) and ext not in RSTB_EXCLUDE_EXTS and canon not in RSTB_EXCLUDE_NAMES:
            size = calc.calculate_file_size_with_ext(
                data,
                wiiu=util.get_settings('wiiu'),
                ext=ext
            )
            if ext == '.bdmgparam':
                size = 0
            if size == 0 and not no_guess:
                if ext in util.AAMP_EXTS:
                    size = guess_aamp_size(data, ext)
                elif ext in {'.bfres', '.sbfres'}:
                    size = guess_bfres_size(data, canon)
            sizes[canon] = size
            if ext in util.SARC_EXTS and not ext not in {
                '.sarc', '.blarc', '.bfarc', '.ssarc', '.sbfarc', '.sblarc'
            }:
                try:
                    nest_sarc = oead.Sarc(data)
                except (ValueError, RuntimeError, oead.InvalidDataError):
                    continue
                sizes.update(_get_sizes_in_sarc(nest_sarc))
            else:
                del data
    return sizes


def log_merged_files_rstb(pool: multiprocessing.Pool = None):
    print('Updating RSTB for merged files...')
    diffs = {}
    files = {
        f for f in util.get_master_modpack_dir().rglob('**/*') \
            if f.is_file() and f.parent != 'logs'
    }
    no_guess = util.get_settings('no_guess')
    for file in files:
        if not (file.suffix in RSTB_EXCLUDE_EXTS or file.name in RSTB_EXCLUDE_NAMES):
            size = calculate_size(file)
            if size == 0 and not no_guess:
                if file.suffix in util.AAMP_EXTS:
                    size = guess_aamp_size(file)
                elif file.suffix in ['.bfres', '.sbfres']:
                    size = guess_bfres_size(file)
            canon = util.get_canon_name(file.relative_to(util.get_master_modpack_dir()))
            if canon:
                diffs[canon] = size
    sarc_files = {
        f for f in files if (
            f.suffix in util.SARC_EXTS and f.suffix not in {'.ssarc', '.sblarc', '.sbfarc'}
        )
    }
    if sarc_files:
        if not pool:
            multiprocessing.set_start_method('spawn', True)
            num_threads = min(multiprocessing.cpu_count(), len(sarc_files))
        p = pool or multiprocessing.Pool(processes=num_threads)
        results = p.map(_get_sizes_in_sarc, sarc_files)
        for result in results:
            diffs.update(result)
        if not pool:
            p.close()
            p.join()
    (util.get_master_modpack_dir() / 'logs').mkdir(parents=True, exist_ok=True)
    with (util.get_master_modpack_dir() / 'logs' / 'rstb.log').open('w', encoding='utf-8') as log:
        log.write('name,size,path\n')
        for canon, size in diffs.items():
            log.write(f'{canon},{size},//\n')

def generate_master_rstb():
    print('Merging RSTB changes...')
    if (util.get_master_modpack_dir() / 'logs' / 'master-rstb.log').exists():
        (util.get_master_modpack_dir() / 'logs' / 'master-rstb.log').unlink()

    table = get_stock_rstb()
    rstb_values = {}
    for mod in util.get_installed_mods():
        rstb_values.update(get_mod_rstb_values(mod))
    if (util.get_master_modpack_dir() / 'logs' / 'rstb.log').exists():
        rstb_values.update(get_mod_rstb_values(util.get_master_modpack_dir()))

    table = merge_rstb(table, rstb_values)

    for bootup_pack in util.get_master_modpack_dir().glob(f'{util.get_content_path()}/Pack/Bootup_*.pack'):
        lang = util.get_file_language(bootup_pack)
        if table.is_in_table(f'Message/Msg_{lang}.product.sarc'):
            table.delete_entry(f'Message/Msg_{lang}.product.sarc')

    rstb_path = (util.get_master_modpack_dir() / util.get_content_path() / 'System' / 'Resource' /
                 'ResourceSizeTable.product.srsizetable')
    if not rstb_path.exists():
        rstb_path.parent.mkdir(parents=True, exist_ok=True)
    with rstb_path.open('wb') as r_file:
        with io.BytesIO() as buf:
            table.write(buf, True)
            r_file.write(util.compress(buf.getvalue()))

    rstb_log = util.get_master_modpack_dir() / 'logs' / 'master-rstb.log'
    rstb_log.parent.mkdir(parents=True, exist_ok=True)
    from json import dumps
    rstb_log.write_text(dumps(rstb_values))


class RstbMerger(mergers.Merger):
    """ A merger for the ResourceSizeTable.product.srsizetable """
    NAME: str = 'rstb'

    def __init__(self, guess: bool = False, leave: bool = False, shrink: bool = False):
        super().__init__('RSTB', 'Merges changes to ResourceSizeTable.product.srsizetable',
                         'rstb.log')
        self._options = {
            'guess': guess,
            'leave': leave,
            'shrink': shrink
        }

    def generate_diff(self, mod_dir: Path, modded_files: List[Path]):
        rstb_diff = {}
        open_sarcs = {}
        for file in modded_files:
            if isinstance(file, Path):
                canon = util.get_canon_name(file.relative_to(mod_dir).as_posix())
                if Path(canon).suffix not in RSTB_EXCLUDE_EXTS and\
                Path(canon).name not in RSTB_EXCLUDE_NAMES:
                    size = calculate_size(file)
                    if file.suffix == '.bdmgparam':
                        size = 0
                    if size == 0 and (
                        self._options['guess'] or file.suffix in {'.bas', '.baslist'}
                    ):
                        if file.suffix in util.AAMP_EXTS:
                            size = guess_aamp_size(file)
                        elif file.suffix in ['.bfres', '.sbfres']:
                            size = guess_bfres_size(file)
                    rstb_diff[file] = size
            elif isinstance(file, str):
                parts = file.split('//')
                if any(Path(p).suffix in {'.ssarc', '.sblarc', '.sbfarc'} for p in parts[0:-1]):
                    continue
                name = parts[-1]
                if parts[0] not in open_sarcs:
                    open_sarcs[parts[0]] = oead.Sarc(
                        util.unyaz_if_needed((mod_dir / parts[0]).read_bytes())
                    )
                for part in parts[1:-1]:
                    if part not in open_sarcs:
                        open_sarcs[part] = oead.Sarc(
                            util.unyaz_if_needed(
                                open_sarcs[parts[parts.index(part) - 1]].get_file(part).data
                            )
                        )
                ext = Path(name).suffix
                data = util.unyaz_if_needed(open_sarcs[parts[-2]].get_file(name).data)
                rstb_val = rstb.SizeCalculator().calculate_file_size_with_ext(
                    bytes(data),
                    wiiu=util.get_settings('wiiu'),
                    ext=ext
                )
                if ext == '.bdmgparam':
                    rstb_val = 0
                if rstb_val == 0 and (self._options['guess'] or ext in {'.bas', '.baslist'}):
                    if ext in util.AAMP_EXTS:
                        rstb_val = guess_aamp_size(data, ext)
                    elif ext in {'.bfres', '.sbfres'}:
                        rstb_val = guess_bfres_size(data, name)
                rstb_diff[file] = rstb_val
        for open_sarc in open_sarcs:
            del open_sarc
        return rstb_diff

    def log_diff(self, mod_dir: Path, diff_material):
        diffs = {}
        if isinstance(diff_material, dict):
            diffs = diff_material
        elif isinstance(diff_material, List):
            diffs = self.generate_diff(mod_dir, diff_material)

        log_path = mod_dir / 'logs' / self._log_name
        with log_path.open('w', encoding='utf-8') as log:
            log.write('name,rstb,path\n')
            for diff, value in diffs.items():
                ext = Path(diff).suffix
                if isinstance(diff, Path):
                    canon = util.get_canon_name(str(diff.relative_to(mod_dir)))
                    path = diff.relative_to(mod_dir).as_posix()
                elif isinstance(diff, str):
                    canon = diff.split('//')[-1].replace('.s', '.')
                    path = diff
                if ext not in RSTB_EXCLUDE_EXTS and canon not in RSTB_EXCLUDE_NAMES:
                    log.write(f'{canon},{value},{path}\n')

        if 'leave' in self._options and self._options['leave']:
            (mod_dir / 'logs' / '.leave').write_bytes(b'')
        if 'shrink' in self._options and self._options['shrink']:
            (mod_dir / 'logs' / '.shrink').write_bytes(b'')

    def get_mod_diff(self, mod: util.BcmlMod):
        if not self._options:
            self._options['leave'] = (mod.path / 'logs' / '.leave').exists()
            self._options['shrink'] = (mod.path / 'logs' / '.shrink').exists()
        stock_rstb = get_stock_rstb()

        mod_diffs = {}

        def read_log(log_path: Path) -> {}:
            diffs = {}
            with log_path.open('r', encoding='utf-8') as log:
                for line in log.readlines()[1:]:
                    row = line.split(',')
                    name = row[0]
                    size = int(row[1])
                    old_size = 0
                    if stock_rstb.is_in_table(name):
                        old_size = stock_rstb.get_size(name)
                    if (size == 0 and self._options['leave']) or \
                    (size < old_size and self._options['shrink']):
                        continue
                    diffs[row[0]] = int(row[1])
            return diffs

        if self.is_mod_logged(mod):
            mod_diffs.update(read_log(mod.path / 'logs' / self._log_name))
        for opt in {d for d in (mod.path / 'options').glob('*') if d.is_dir()}:
            if (opt / 'logs' / self._log_name).exists():
                mod_diffs.update(read_log(opt / 'logs' / self._log_name))
        return mod_diffs

    def get_all_diffs(self):
        diffs = []
        for mod in util.get_installed_mods():
            diffs.append(self.get_mod_diff(mod))
        return diffs

    def consolidate_diffs(self, diffs: List[dict]):
        all_diffs = {}
        for diff in diffs:
            all_diffs.update(diff)
        return all_diffs

    def get_checkbox_options(self) -> List[tuple]:
        return [
            ('leave', 'Don\'t remove RSTB entries for complex file types'),
            ('shrink', 'Shrink RSTB values when smaller than the base game'),
            ('guess', 'Attempt to estimate RSTB values for AAMP and BFRES files'),
        ]

    @util.timed
    def perform_merge(self):
        print('Perfoming RSTB merge...')
        log_merged_files_rstb()
        generate_master_rstb()

    def get_mod_edit_info(self, mod: util.BcmlMod) -> set:
        return set(self.get_mod_diff(mod).keys())
=======
"""Provides functions for diffing and merging the BotW Resource Size Table"""
# Copyright 2020 Nicene Nerd <macadamiadaze@gmail.com>
# Licensed under GPLv3+
import csv
import io
import os
import multiprocessing
import struct
import zlib
from copy import deepcopy
from functools import partial
from pathlib import Path
from typing import List, Union

import oead
import rstb
from rstb import ResourceSizeTable
from rstb.util import read_rstb

from bcml import util, install, mergers
from bcml.util import BcmlMod

RSTB_EXCLUDE_EXTS = {'.pack', '.bgdata', '.txt', '.bgsvdata', '.yml', '.msbt',
                     '.bat', '.ini', '.png', '.bfstm', '.py', '.sh'}
RSTB_EXCLUDE_NAMES = {'ActorInfo.product.byml'}


def generate_rstb_for_mod(mod: Path):
    files = install.find_modded_files(mod)
    merger = RstbMerger()
    diff = merger.generate_diff(mod, files)
    print('Creating RSTB...')
    table = get_stock_rstb()
    for file, value in diff.items():
        canon: str
        if isinstance(file, Path):
            canon = util.get_canon_name(file.relative_to(mod))
        else:
            canon = file.split('//')[-1].replace('.s', '.')
        if not (table.is_in_table(canon) and value <= table.get_size(canon)) and value > 0:
            table.set_size(canon, value)
    print('Writing RSTB...')
    rstb_path = mod / util.get_content_path() / 'System' / 'Resource' / 'ResourceSizeTable.srsizetable'
    rstb_path.parent.mkdir(parents=True, exist_ok=True)
    buf = io.BytesIO()
    table.write(buf, util.get_settings('wiiu'))
    rstb_path.write_bytes(util.compress(buf.getvalue()))
    del buf
    del table

def get_stock_rstb() -> rstb.ResourceSizeTable:
    if not hasattr(get_stock_rstb, 'table'):
        get_stock_rstb.table = read_rstb(
            str(util.get_game_file('System/Resource/ResourceSizeTable.product.srsizetable')),
            util.get_settings('wiiu')
        )
    return deepcopy(get_stock_rstb.table)


def calculate_size(path: Path) -> int:
    if not hasattr(calculate_size, 'rstb_calc'):
        calculate_size.rstb_calc = rstb.SizeCalculator()
    try:
        return calculate_size.rstb_calc.calculate_file_size(
            file_name=str(path),
            wiiu=util.get_settings('wiiu'),
            force=False
        )
    except struct.error:
        return 0


def set_size(entry: str, size: int):
    rstb_path = util.get_master_modpack_dir() / util.get_content_path() / 'System' / 'Resource' /\
                'ResourceSizeTable.product.srsizetable'
    if rstb_path.exists():
        table = read_rstb(rstb_path, be=util.get_settings('wiiu'))
    else:
        table = get_stock_rstb()
        rstb_path.parent.mkdir(parents=True, exist_ok=True)
    table.set_size(entry, size)
    buf = io.BytesIO()
    table.write(buf, be=util.get_settings('wiiu'))
    rstb_path.write_bytes(
        util.compress(buf.getvalue())
    )


def guess_bfres_size(file: Union[Path, bytes], name: str = '') -> int:
    real_bytes = file if isinstance(file, bytes) else file.read_bytes()
    if real_bytes[0:4] == b'Yaz0':
        real_bytes = util.decompress(real_bytes)
    real_size = int(len(real_bytes) * 1.05)
    del real_bytes
    if name == '':
        if isinstance(file, Path):
            name = file.name
        else:
            raise ValueError('BFRES name must not be blank if passing file as bytes.')
    if '.Tex' in name:
        if real_size < 100:
            return real_size * 9
        elif 100 < real_size <= 2000:
            return real_size * 7
        elif 2000 < real_size <= 3000:
            return real_size * 5
        elif 3000 < real_size <= 4000:
            return real_size * 4
        elif 4000 < real_size <= 8500:
            return real_size * 3
        elif 8500 < real_size <= 12000:
            return real_size * 2
        elif 12000 < real_size <= 17000:
            return int(real_size * 1.75)
        elif 17000 < real_size <= 30000:
            return int(real_size * 1.5)
        elif 30000 < real_size <= 45000:
            return int(real_size * 1.3)
        elif 45000 < real_size <= 100000:
            return int(real_size * 1.2)
        elif 100000 < real_size <= 150000:
            return int(real_size * 1.1)
        elif 150000 < real_size <= 200000:
            return int(real_size * 1.07)
        elif 200000 < real_size <= 250000:
            return int(real_size * 1.045)
        elif 250000 < real_size <= 300000:
            return int(real_size * 1.035)
        elif 300000 < real_size <= 600000:
            return int(real_size * 1.03)
        elif 600000 < real_size <= 1000000:
            return int(real_size * 1.015)
        elif 1000000 < real_size <= 1800000:
            return int(real_size * 1.009)
        elif 1800000 < real_size <= 4500000:
            return int(real_size * 1.005)
        elif 4500000 < real_size <= 6000000:
            return int(real_size * 1.002)
        else:
            return int(real_size * 1.0015)
    else:
        if real_size < 500:
            return real_size * 7
        elif 500 < real_size <= 750:
            return real_size * 4
        elif 750 < real_size <= 2000:
            return real_size * 3
        elif 2000 < real_size <= 400000:
            return int(real_size * 1.75)
        elif 400000 < real_size <= 600000:
            return int(real_size * 1.7)
        elif 600000 < real_size <= 1500000:
            return int(real_size * 1.6)
        elif 1500000 < real_size <= 3000000:
            return int(real_size * 1.5)
        else:
            return int(real_size * 1.25)


def guess_aamp_size(file: Union[Path, bytes], ext: str = '') -> int:
    real_bytes = (
        file if isinstance(file, bytes) else file.tobytes() \
            if isinstance(file, memoryview) else file.read_bytes()
    )
    if real_bytes[0:4] == b'Yaz0':
        real_bytes = util.decompress(real_bytes)
    real_size = int(len(real_bytes) * 1.05)
    del real_bytes
    if ext == '':
        if isinstance(file, Path):
            ext = file.suffix
        else:
            raise ValueError('AAMP extension must not be blank if passing file as bytes.')
    ext = ext.replace('.s', '.')
    if ext == '.baiprog':
        if real_size <= 380:
            return real_size * 7
        elif 380 < real_size <= 400:
            return real_size * 6
        elif 400 < real_size <= 450:
            return int(real_size * 5.5)
        elif 450 < real_size <= 600:
            return real_size * 5
        elif 600 < real_size <= 1000:
            return real_size * 4
        elif 1000 < real_size <= 1750:
            return int(real_size * 3.5)
        else:
            return real_size * 3
    elif ext == '.bgparamlist':
        if real_size <= 100:
            return real_size * 20
        elif 100 < real_size <= 150:
            return real_size * 12
        elif 150 < real_size <= 250:
            return real_size * 10
        elif 250 < real_size <= 350:
            return real_size * 8
        elif 350 < real_size <= 450:
            return real_size * 7
        else:
            return real_size * 6
    elif ext == '.bdrop':
        if real_size < 200:
            return int(real_size * 8.5)
        elif 200 < real_size <= 250:
            return real_size * 7
        elif 250 < real_size <= 350:
            return real_size * 6
        elif 350 < real_size <= 450:
            return int(real_size * 5.25)
        elif 450 < real_size <= 850:
            return int(real_size * 4.5)
        else:
            return real_size * 4
    elif ext == '.bxml':
        if real_size < 350:
            return real_size * 6
        elif 350 < real_size <= 450:
            return real_size * 5
        elif 450 < real_size <= 550:
            return int(real_size * 4.5)
        elif 550 < real_size <= 650:
            return real_size * 4
        elif 650 < real_size <= 800:
            return int(real_size * 3.5)
        else:
            return real_size * 3
    elif ext == '.brecipe':
        if real_size < 100:
            return int(real_size * 12.5)
        elif 100 < real_size <= 160:
            return int(real_size * 8.5)
        elif 160 < real_size <= 200:
            return int(real_size * 7.5)
        elif 200 < real_size <= 215:
            return real_size * 7
        else:
            return int(real_size * 6.5)
    elif ext == '.bshop':
        if real_size < 200:
            return int(real_size * 7.25)
        elif 200 < real_size <= 400:
            return real_size * 6
        elif 400 < real_size <= 500:
            return real_size * 5
        else:
            return int(real_size * 4.05)
    elif ext == '.bas':
        real_size = int(real_size * 1.05)
        if real_size < 100:
            return real_size * 20
        elif 100 < real_size <= 200:
            return int(real_size * 12.5)
        elif 200 < real_size <= 300:
            return real_size * 10
        elif 300 < real_size <= 600:
            return real_size * 8
        elif 600 < real_size <= 1500:
            return real_size * 6
        elif 1500 < real_size <= 2000:
            return int(real_size * 5.5)
        elif 2000 < real_size <= 15000:
            return real_size * 5
        else:
            return int(real_size * 4.5)
    elif ext == '.baslist':
        if real_size < 100:
            return real_size * 15
        elif 100 < real_size <= 200:
            return real_size * 10
        elif 200 < real_size <= 300:
            return real_size * 8
        elif 300 < real_size <= 500:
            return real_size * 6
        elif 500 < real_size <= 800:
            return real_size * 5
        elif 800 < real_size <= 4000:
            return real_size * 4
        else:
            return int(real_size * 3.5)
    elif ext == '.bdmgparam':
        return int(((-0.0018 * real_size) + 6.6273) * real_size) + 500
    else:
        return 0


def get_mod_rstb_values(mod: Union[Path, str, BcmlMod], log_name: str = 'rstb.log') -> {}:
    """ Gets all of the RSTB values for a given mod """
    path = mod if isinstance(mod, Path) else Path(
        mod) if isinstance(mod, str) else mod.path
    changes = {}
    leave = (path / 'logs' / '.leave').exists()
    shrink = (path / 'logs' / '.shrink').exists()
    with (path / 'logs' / log_name).open('r') as l_file:
        log_loop = csv.reader(l_file)
        for row in log_loop:
            if row[0] != 'name':
                changes[row[0]] = {
                    'size': row[1],
                    'leave': leave,
                    'shrink': shrink
                }
    return changes


def merge_rstb(table: ResourceSizeTable, changes: dict) -> ResourceSizeTable:
    spaces = '  '
    change_count = {
        'updated': 0,
        'deleted': 0,
        'added': 0,
        'warning': 0
    }
    for change in changes:
        if zlib.crc32(change.encode()) in table.crc32_map:
            newsize = int(changes[change]['size'])
            if newsize == 0:
                if not changes[change]['leave']:
                    if change.endswith('.bas') or change.endswith('.baslist'):
                        print(
                            f'{spaces}WARNING: Could not calculate or safely remove RSTB size for'
                            f'{change}. This may need to be corrected manually, or the game could '
                            'become unstable'
                        )
                        change_count['warning'] += 1
                        continue
                    else:
                        table.delete_entry(change)
                        util.vprint(f'{spaces}Deleted RSTB entry for {change}')
                        change_count['deleted'] += 1
                        continue
                else:
                    util.vprint(f'{spaces}Skipped deleting RSTB entry for {change}')
                    continue
            oldsize = table.get_size(change)
            if newsize <= oldsize:
                if changes[change]['shrink']:
                    table.set_size(change, newsize)
                    util.vprint(
                        f'{spaces}Updated RSTB entry for {change} from {oldsize} to {newsize}'
                    )
                    change_count['updated'] += 1
                    continue
                else:
                    util.vprint(f'{spaces}Skipped updating RSTB entry for {change}')
                    continue
            elif newsize > oldsize:
                table.set_size(change, newsize)
                util.vprint(f'{spaces}Updated RSTB entry for {change} from {oldsize} to {newsize}')
                change_count['updated'] += 1
        else:
            try:
                newsize = int(changes[change]['size'])
            except ValueError:
                newsize = int(float(changes[change]['size']))
            if newsize == 0:
                util.vprint(f'{spaces}Could not calculate size for new entry {change}, skipped')
                continue
            table.set_size(change, newsize)
            util.vprint(f'{spaces}Added new RSTB entry for {change} with value {newsize}')
            change_count['added'] += 1
    print(
        f'RSTB merge complete: updated {change_count["updated"]} entries, deleted'
        f' {change_count["deleted"]} entries, added {change_count["added"]} entries'
    )
    return table


def _get_sizes_in_sarc(file: Union[Path, oead.Sarc]) -> {}:
    calc = rstb.SizeCalculator()
    sizes = {}
    no_guess = util.get_settings('no_guess')
    if isinstance(file, Path):
        try:
            file = oead.Sarc(file.read_bytes())
        except (RuntimeError, oead.InvalidDataError):
            return {}
    for nest_file, data in [(file.name, file.data) for file in file.get_files()]:
        canon = nest_file.replace('.s', '.')
        if data[0:4] == b'Yaz0':
            data = util.decompress(data)
        else:
            data = bytes(data)
        ext = Path(canon).suffix
        if util.is_file_modded(canon, data) and ext not in RSTB_EXCLUDE_EXTS and canon not in RSTB_EXCLUDE_NAMES:
            size = calc.calculate_file_size_with_ext(
                data,
                wiiu=util.get_settings('wiiu'),
                ext=ext
            )
            if ext == '.bdmgparam':
                size = 0
            if size == 0 and not no_guess:
                if ext in util.AAMP_EXTS:
                    size = guess_aamp_size(data, ext)
                elif ext in {'.bfres', '.sbfres'}:
                    size = guess_bfres_size(data, canon)
            sizes[canon] = size
            if ext in util.SARC_EXTS and not ext not in {
                '.sarc', '.blarc', '.bfarc', '.ssarc', '.sbfarc', '.sblarc'
            }:
                try:
                    nest_sarc = oead.Sarc(data)
                except (ValueError, RuntimeError, oead.InvalidDataError):
                    continue
                sizes.update(_get_sizes_in_sarc(nest_sarc))
            else:
                del data
    return sizes


def log_merged_files_rstb(pool: multiprocessing.Pool = None):
    print('Updating RSTB for merged files...')
    diffs = {}
    files = {
        f for f in util.get_master_modpack_dir().rglob('**/*') \
            if f.is_file() and f.parent != 'logs'
    }
    no_guess = util.get_settings('no_guess')
    for file in files:
        if not (file.suffix in RSTB_EXCLUDE_EXTS or file.name in RSTB_EXCLUDE_NAMES):
            size = calculate_size(file)
            if size == 0 and not no_guess:
                if file.suffix in util.AAMP_EXTS:
                    size = guess_aamp_size(file)
                elif file.suffix in ['.bfres', '.sbfres']:
                    size = guess_bfres_size(file)
            canon = util.get_canon_name(file.relative_to(util.get_master_modpack_dir()))
            if canon:
                diffs[canon] = size
    sarc_files = {
        f for f in files if (
            f.suffix in util.SARC_EXTS and f.suffix not in {'.ssarc', '.sblarc', '.sbfarc'}
        )
    }
    if sarc_files:
        if not pool:
            multiprocessing.set_start_method('spawn', True)
            num_threads = min(multiprocessing.cpu_count(), len(sarc_files))
        p = pool or multiprocessing.Pool(processes=num_threads)
        results = p.map(_get_sizes_in_sarc, sarc_files)
        for result in results:
            diffs.update(result)
        if not pool:
            p.close()
            p.join()
    (util.get_master_modpack_dir() / 'logs').mkdir(parents=True, exist_ok=True)
    with (util.get_master_modpack_dir() / 'logs' / 'rstb.log').open('w', encoding='utf-8') as log:
        log.write('name,size,path\n')
        for canon, size in diffs.items():
            log.write(f'{canon},{size},//\n')

def generate_master_rstb():
    print('Merging RSTB changes...')
    if (util.get_master_modpack_dir() / 'logs' / 'master-rstb.log').exists():
        (util.get_master_modpack_dir() / 'logs' / 'master-rstb.log').unlink()

    table = get_stock_rstb()
    rstb_values = {}
    for mod in util.get_installed_mods():
        rstb_values.update(get_mod_rstb_values(mod))
    if (util.get_master_modpack_dir() / 'logs' / 'rstb.log').exists():
        rstb_values.update(get_mod_rstb_values(util.get_master_modpack_dir()))

    table = merge_rstb(table, rstb_values)

    for bootup_pack in util.get_master_modpack_dir().glob(f'{util.get_content_path()}/Pack/Bootup_*.pack'):
        lang = util.get_file_language(bootup_pack)
        if table.is_in_table(f'Message/Msg_{lang}.product.sarc'):
            table.delete_entry(f'Message/Msg_{lang}.product.sarc')

    rstb_path = (util.get_master_modpack_dir() / util.get_content_path() / 'System' / 'Resource' /
                 'ResourceSizeTable.product.srsizetable')
    if not rstb_path.exists():
        rstb_path.parent.mkdir(parents=True, exist_ok=True)
    with rstb_path.open('wb') as r_file:
        with io.BytesIO() as buf:
            table.write(buf, True)
            r_file.write(util.compress(buf.getvalue()))

    rstb_log = util.get_master_modpack_dir() / 'logs' / 'master-rstb.log'
    rstb_log.parent.mkdir(parents=True, exist_ok=True)
    from json import dumps
    rstb_log.write_text(dumps(rstb_values))


class RstbMerger(mergers.Merger):
    """ A merger for the ResourceSizeTable.product.srsizetable """
    NAME: str = 'rstb'

    def __init__(self, guess: bool = False, leave: bool = False, shrink: bool = False):
        super().__init__('RSTB', 'Merges changes to ResourceSizeTable.product.srsizetable',
                         'rstb.log')
        self._options = {
            'guess': guess,
            'leave': leave,
            'shrink': shrink
        }

    def generate_diff(self, mod_dir: Path, modded_files: List[Path]):
        rstb_diff = {}
        open_sarcs = {}
        for file in modded_files:
            if isinstance(file, Path):
                canon = util.get_canon_name(file.relative_to(mod_dir).as_posix())
                if Path(canon).suffix not in RSTB_EXCLUDE_EXTS and\
                Path(canon).name not in RSTB_EXCLUDE_NAMES:
                    size = calculate_size(file)
                    if file.suffix == '.bdmgparam':
                        size = 0
                    if size == 0 and (
                        self._options['guess'] or file.suffix in {'.bas', '.baslist'}
                    ):
                        if file.suffix in util.AAMP_EXTS:
                            size = guess_aamp_size(file)
                        elif file.suffix in ['.bfres', '.sbfres']:
                            size = guess_bfres_size(file)
                    rstb_diff[file] = size
            elif isinstance(file, str):
                parts = file.split('//')
                if any(Path(p).suffix in {'.ssarc', '.sblarc', '.sbfarc'} for p in parts[0:-1]):
                    continue
                name = parts[-1]
                if parts[0] not in open_sarcs:
                    open_sarcs[parts[0]] = oead.Sarc(
                        util.unyaz_if_needed((mod_dir / parts[0]).read_bytes())
                    )
                for part in parts[1:-1]:
                    if part not in open_sarcs:
                        open_sarcs[part] = oead.Sarc(
                            util.unyaz_if_needed(
                                open_sarcs[parts[parts.index(part) - 1]].get_file(part).data
                            )
                        )
                ext = Path(name).suffix
                data = util.unyaz_if_needed(open_sarcs[parts[-2]].get_file(name).data)
                rstb_val = rstb.SizeCalculator().calculate_file_size_with_ext(
                    bytes(data),
                    wiiu=util.get_settings('wiiu'),
                    ext=ext
                )
                if ext == '.bdmgparam':
                    rstb_val = 0
                if rstb_val == 0 and (self._options['guess'] or ext in {'.bas', '.baslist'}):
                    if ext in util.AAMP_EXTS:
                        rstb_val = guess_aamp_size(data, ext)
                    elif ext in {'.bfres', '.sbfres'}:
                        rstb_val = guess_bfres_size(data, name)
                rstb_diff[file] = rstb_val
        for open_sarc in open_sarcs:
            del open_sarc
        return rstb_diff

    def log_diff(self, mod_dir: Path, diff_material):
        diffs = {}
        if isinstance(diff_material, dict):
            diffs = diff_material
        elif isinstance(diff_material, List):
            diffs = self.generate_diff(mod_dir, diff_material)

        log_path = mod_dir / 'logs' / self._log_name
        with log_path.open('w', encoding='utf-8') as log:
            log.write('name,rstb,path\n')
            for diff, value in diffs.items():
                ext = Path(diff).suffix
                if isinstance(diff, Path):
                    canon = util.get_canon_name(str(diff.relative_to(mod_dir)))
                    path = diff.relative_to(mod_dir).as_posix()
                elif isinstance(diff, str):
                    canon = diff.split('//')[-1].replace('.s', '.')
                    path = diff
                if ext not in RSTB_EXCLUDE_EXTS and canon not in RSTB_EXCLUDE_NAMES:
                    log.write(f'{canon},{value},{path}\n')

        if 'leave' in self._options and self._options['leave']:
            (mod_dir / 'logs' / '.leave').write_bytes(b'')
        if 'shrink' in self._options and self._options['shrink']:
            (mod_dir / 'logs' / '.shrink').write_bytes(b'')

    def get_mod_diff(self, mod: util.BcmlMod):
        if not self._options:
            self._options['leave'] = (mod.path / 'logs' / '.leave').exists()
            self._options['shrink'] = (mod.path / 'logs' / '.shrink').exists()
        stock_rstb = get_stock_rstb()

        mod_diffs = {}

        def read_log(log_path: Path) -> {}:
            diffs = {}
            with log_path.open('r', encoding='utf-8') as log:
                for line in log.readlines()[1:]:
                    row = line.split(',')
                    name = row[0]
                    size = int(row[1])
                    old_size = 0
                    if stock_rstb.is_in_table(name):
                        old_size = stock_rstb.get_size(name)
                    if (size == 0 and self._options['leave']) or \
                    (size < old_size and self._options['shrink']):
                        continue
                    diffs[row[0]] = int(row[1])
            return diffs

        if self.is_mod_logged(mod):
            mod_diffs.update(read_log(mod.path / 'logs' / self._log_name))
        for opt in {d for d in (mod.path / 'options').glob('*') if d.is_dir()}:
            if (opt / 'logs' / self._log_name).exists():
                mod_diffs.update(read_log(opt / 'logs' / self._log_name))
        return mod_diffs

    def get_all_diffs(self):
        diffs = []
        for mod in util.get_installed_mods():
            diffs.append(self.get_mod_diff(mod))
        return diffs

    def consolidate_diffs(self, diffs: List[dict]):
        all_diffs = {}
        for diff in diffs:
            all_diffs.update(diff)
        return all_diffs

    def get_checkbox_options(self) -> List[tuple]:
        return [
            ('leave', 'Don\'t remove RSTB entries for complex file types'),
            ('shrink', 'Shrink RSTB values when smaller than the base game'),
            ('guess', 'Attempt to estimate RSTB values for AAMP and BFRES files'),
        ]

    @util.timed
    def perform_merge(self):
        print('Perfoming RSTB merge...')
        log_merged_files_rstb()
        generate_master_rstb()

    def get_mod_edit_info(self, mod: util.BcmlMod) -> set:
        return set(self.get_mod_diff(mod).keys())
>>>>>>> 03ae0a48
<|MERGE_RESOLUTION|>--- conflicted
+++ resolved
@@ -1,4 +1,3 @@
-<<<<<<< HEAD
 """Provides functions for diffing and merging the BotW Resource Size Table"""
 # Copyright 2020 Nicene Nerd <macadamiadaze@gmail.com>
 # Licensed under GPLv3+
@@ -636,644 +635,4 @@
         generate_master_rstb()
 
     def get_mod_edit_info(self, mod: util.BcmlMod) -> set:
-        return set(self.get_mod_diff(mod).keys())
-=======
-"""Provides functions for diffing and merging the BotW Resource Size Table"""
-# Copyright 2020 Nicene Nerd <macadamiadaze@gmail.com>
-# Licensed under GPLv3+
-import csv
-import io
-import os
-import multiprocessing
-import struct
-import zlib
-from copy import deepcopy
-from functools import partial
-from pathlib import Path
-from typing import List, Union
-
-import oead
-import rstb
-from rstb import ResourceSizeTable
-from rstb.util import read_rstb
-
-from bcml import util, install, mergers
-from bcml.util import BcmlMod
-
-RSTB_EXCLUDE_EXTS = {'.pack', '.bgdata', '.txt', '.bgsvdata', '.yml', '.msbt',
-                     '.bat', '.ini', '.png', '.bfstm', '.py', '.sh'}
-RSTB_EXCLUDE_NAMES = {'ActorInfo.product.byml'}
-
-
-def generate_rstb_for_mod(mod: Path):
-    files = install.find_modded_files(mod)
-    merger = RstbMerger()
-    diff = merger.generate_diff(mod, files)
-    print('Creating RSTB...')
-    table = get_stock_rstb()
-    for file, value in diff.items():
-        canon: str
-        if isinstance(file, Path):
-            canon = util.get_canon_name(file.relative_to(mod))
-        else:
-            canon = file.split('//')[-1].replace('.s', '.')
-        if not (table.is_in_table(canon) and value <= table.get_size(canon)) and value > 0:
-            table.set_size(canon, value)
-    print('Writing RSTB...')
-    rstb_path = mod / util.get_content_path() / 'System' / 'Resource' / 'ResourceSizeTable.srsizetable'
-    rstb_path.parent.mkdir(parents=True, exist_ok=True)
-    buf = io.BytesIO()
-    table.write(buf, util.get_settings('wiiu'))
-    rstb_path.write_bytes(util.compress(buf.getvalue()))
-    del buf
-    del table
-
-def get_stock_rstb() -> rstb.ResourceSizeTable:
-    if not hasattr(get_stock_rstb, 'table'):
-        get_stock_rstb.table = read_rstb(
-            str(util.get_game_file('System/Resource/ResourceSizeTable.product.srsizetable')),
-            util.get_settings('wiiu')
-        )
-    return deepcopy(get_stock_rstb.table)
-
-
-def calculate_size(path: Path) -> int:
-    if not hasattr(calculate_size, 'rstb_calc'):
-        calculate_size.rstb_calc = rstb.SizeCalculator()
-    try:
-        return calculate_size.rstb_calc.calculate_file_size(
-            file_name=str(path),
-            wiiu=util.get_settings('wiiu'),
-            force=False
-        )
-    except struct.error:
-        return 0
-
-
-def set_size(entry: str, size: int):
-    rstb_path = util.get_master_modpack_dir() / util.get_content_path() / 'System' / 'Resource' /\
-                'ResourceSizeTable.product.srsizetable'
-    if rstb_path.exists():
-        table = read_rstb(rstb_path, be=util.get_settings('wiiu'))
-    else:
-        table = get_stock_rstb()
-        rstb_path.parent.mkdir(parents=True, exist_ok=True)
-    table.set_size(entry, size)
-    buf = io.BytesIO()
-    table.write(buf, be=util.get_settings('wiiu'))
-    rstb_path.write_bytes(
-        util.compress(buf.getvalue())
-    )
-
-
-def guess_bfres_size(file: Union[Path, bytes], name: str = '') -> int:
-    real_bytes = file if isinstance(file, bytes) else file.read_bytes()
-    if real_bytes[0:4] == b'Yaz0':
-        real_bytes = util.decompress(real_bytes)
-    real_size = int(len(real_bytes) * 1.05)
-    del real_bytes
-    if name == '':
-        if isinstance(file, Path):
-            name = file.name
-        else:
-            raise ValueError('BFRES name must not be blank if passing file as bytes.')
-    if '.Tex' in name:
-        if real_size < 100:
-            return real_size * 9
-        elif 100 < real_size <= 2000:
-            return real_size * 7
-        elif 2000 < real_size <= 3000:
-            return real_size * 5
-        elif 3000 < real_size <= 4000:
-            return real_size * 4
-        elif 4000 < real_size <= 8500:
-            return real_size * 3
-        elif 8500 < real_size <= 12000:
-            return real_size * 2
-        elif 12000 < real_size <= 17000:
-            return int(real_size * 1.75)
-        elif 17000 < real_size <= 30000:
-            return int(real_size * 1.5)
-        elif 30000 < real_size <= 45000:
-            return int(real_size * 1.3)
-        elif 45000 < real_size <= 100000:
-            return int(real_size * 1.2)
-        elif 100000 < real_size <= 150000:
-            return int(real_size * 1.1)
-        elif 150000 < real_size <= 200000:
-            return int(real_size * 1.07)
-        elif 200000 < real_size <= 250000:
-            return int(real_size * 1.045)
-        elif 250000 < real_size <= 300000:
-            return int(real_size * 1.035)
-        elif 300000 < real_size <= 600000:
-            return int(real_size * 1.03)
-        elif 600000 < real_size <= 1000000:
-            return int(real_size * 1.015)
-        elif 1000000 < real_size <= 1800000:
-            return int(real_size * 1.009)
-        elif 1800000 < real_size <= 4500000:
-            return int(real_size * 1.005)
-        elif 4500000 < real_size <= 6000000:
-            return int(real_size * 1.002)
-        else:
-            return int(real_size * 1.0015)
-    else:
-        if real_size < 500:
-            return real_size * 7
-        elif 500 < real_size <= 750:
-            return real_size * 4
-        elif 750 < real_size <= 2000:
-            return real_size * 3
-        elif 2000 < real_size <= 400000:
-            return int(real_size * 1.75)
-        elif 400000 < real_size <= 600000:
-            return int(real_size * 1.7)
-        elif 600000 < real_size <= 1500000:
-            return int(real_size * 1.6)
-        elif 1500000 < real_size <= 3000000:
-            return int(real_size * 1.5)
-        else:
-            return int(real_size * 1.25)
-
-
-def guess_aamp_size(file: Union[Path, bytes], ext: str = '') -> int:
-    real_bytes = (
-        file if isinstance(file, bytes) else file.tobytes() \
-            if isinstance(file, memoryview) else file.read_bytes()
-    )
-    if real_bytes[0:4] == b'Yaz0':
-        real_bytes = util.decompress(real_bytes)
-    real_size = int(len(real_bytes) * 1.05)
-    del real_bytes
-    if ext == '':
-        if isinstance(file, Path):
-            ext = file.suffix
-        else:
-            raise ValueError('AAMP extension must not be blank if passing file as bytes.')
-    ext = ext.replace('.s', '.')
-    if ext == '.baiprog':
-        if real_size <= 380:
-            return real_size * 7
-        elif 380 < real_size <= 400:
-            return real_size * 6
-        elif 400 < real_size <= 450:
-            return int(real_size * 5.5)
-        elif 450 < real_size <= 600:
-            return real_size * 5
-        elif 600 < real_size <= 1000:
-            return real_size * 4
-        elif 1000 < real_size <= 1750:
-            return int(real_size * 3.5)
-        else:
-            return real_size * 3
-    elif ext == '.bgparamlist':
-        if real_size <= 100:
-            return real_size * 20
-        elif 100 < real_size <= 150:
-            return real_size * 12
-        elif 150 < real_size <= 250:
-            return real_size * 10
-        elif 250 < real_size <= 350:
-            return real_size * 8
-        elif 350 < real_size <= 450:
-            return real_size * 7
-        else:
-            return real_size * 6
-    elif ext == '.bdrop':
-        if real_size < 200:
-            return int(real_size * 8.5)
-        elif 200 < real_size <= 250:
-            return real_size * 7
-        elif 250 < real_size <= 350:
-            return real_size * 6
-        elif 350 < real_size <= 450:
-            return int(real_size * 5.25)
-        elif 450 < real_size <= 850:
-            return int(real_size * 4.5)
-        else:
-            return real_size * 4
-    elif ext == '.bxml':
-        if real_size < 350:
-            return real_size * 6
-        elif 350 < real_size <= 450:
-            return real_size * 5
-        elif 450 < real_size <= 550:
-            return int(real_size * 4.5)
-        elif 550 < real_size <= 650:
-            return real_size * 4
-        elif 650 < real_size <= 800:
-            return int(real_size * 3.5)
-        else:
-            return real_size * 3
-    elif ext == '.brecipe':
-        if real_size < 100:
-            return int(real_size * 12.5)
-        elif 100 < real_size <= 160:
-            return int(real_size * 8.5)
-        elif 160 < real_size <= 200:
-            return int(real_size * 7.5)
-        elif 200 < real_size <= 215:
-            return real_size * 7
-        else:
-            return int(real_size * 6.5)
-    elif ext == '.bshop':
-        if real_size < 200:
-            return int(real_size * 7.25)
-        elif 200 < real_size <= 400:
-            return real_size * 6
-        elif 400 < real_size <= 500:
-            return real_size * 5
-        else:
-            return int(real_size * 4.05)
-    elif ext == '.bas':
-        real_size = int(real_size * 1.05)
-        if real_size < 100:
-            return real_size * 20
-        elif 100 < real_size <= 200:
-            return int(real_size * 12.5)
-        elif 200 < real_size <= 300:
-            return real_size * 10
-        elif 300 < real_size <= 600:
-            return real_size * 8
-        elif 600 < real_size <= 1500:
-            return real_size * 6
-        elif 1500 < real_size <= 2000:
-            return int(real_size * 5.5)
-        elif 2000 < real_size <= 15000:
-            return real_size * 5
-        else:
-            return int(real_size * 4.5)
-    elif ext == '.baslist':
-        if real_size < 100:
-            return real_size * 15
-        elif 100 < real_size <= 200:
-            return real_size * 10
-        elif 200 < real_size <= 300:
-            return real_size * 8
-        elif 300 < real_size <= 500:
-            return real_size * 6
-        elif 500 < real_size <= 800:
-            return real_size * 5
-        elif 800 < real_size <= 4000:
-            return real_size * 4
-        else:
-            return int(real_size * 3.5)
-    elif ext == '.bdmgparam':
-        return int(((-0.0018 * real_size) + 6.6273) * real_size) + 500
-    else:
-        return 0
-
-
-def get_mod_rstb_values(mod: Union[Path, str, BcmlMod], log_name: str = 'rstb.log') -> {}:
-    """ Gets all of the RSTB values for a given mod """
-    path = mod if isinstance(mod, Path) else Path(
-        mod) if isinstance(mod, str) else mod.path
-    changes = {}
-    leave = (path / 'logs' / '.leave').exists()
-    shrink = (path / 'logs' / '.shrink').exists()
-    with (path / 'logs' / log_name).open('r') as l_file:
-        log_loop = csv.reader(l_file)
-        for row in log_loop:
-            if row[0] != 'name':
-                changes[row[0]] = {
-                    'size': row[1],
-                    'leave': leave,
-                    'shrink': shrink
-                }
-    return changes
-
-
-def merge_rstb(table: ResourceSizeTable, changes: dict) -> ResourceSizeTable:
-    spaces = '  '
-    change_count = {
-        'updated': 0,
-        'deleted': 0,
-        'added': 0,
-        'warning': 0
-    }
-    for change in changes:
-        if zlib.crc32(change.encode()) in table.crc32_map:
-            newsize = int(changes[change]['size'])
-            if newsize == 0:
-                if not changes[change]['leave']:
-                    if change.endswith('.bas') or change.endswith('.baslist'):
-                        print(
-                            f'{spaces}WARNING: Could not calculate or safely remove RSTB size for'
-                            f'{change}. This may need to be corrected manually, or the game could '
-                            'become unstable'
-                        )
-                        change_count['warning'] += 1
-                        continue
-                    else:
-                        table.delete_entry(change)
-                        util.vprint(f'{spaces}Deleted RSTB entry for {change}')
-                        change_count['deleted'] += 1
-                        continue
-                else:
-                    util.vprint(f'{spaces}Skipped deleting RSTB entry for {change}')
-                    continue
-            oldsize = table.get_size(change)
-            if newsize <= oldsize:
-                if changes[change]['shrink']:
-                    table.set_size(change, newsize)
-                    util.vprint(
-                        f'{spaces}Updated RSTB entry for {change} from {oldsize} to {newsize}'
-                    )
-                    change_count['updated'] += 1
-                    continue
-                else:
-                    util.vprint(f'{spaces}Skipped updating RSTB entry for {change}')
-                    continue
-            elif newsize > oldsize:
-                table.set_size(change, newsize)
-                util.vprint(f'{spaces}Updated RSTB entry for {change} from {oldsize} to {newsize}')
-                change_count['updated'] += 1
-        else:
-            try:
-                newsize = int(changes[change]['size'])
-            except ValueError:
-                newsize = int(float(changes[change]['size']))
-            if newsize == 0:
-                util.vprint(f'{spaces}Could not calculate size for new entry {change}, skipped')
-                continue
-            table.set_size(change, newsize)
-            util.vprint(f'{spaces}Added new RSTB entry for {change} with value {newsize}')
-            change_count['added'] += 1
-    print(
-        f'RSTB merge complete: updated {change_count["updated"]} entries, deleted'
-        f' {change_count["deleted"]} entries, added {change_count["added"]} entries'
-    )
-    return table
-
-
-def _get_sizes_in_sarc(file: Union[Path, oead.Sarc]) -> {}:
-    calc = rstb.SizeCalculator()
-    sizes = {}
-    no_guess = util.get_settings('no_guess')
-    if isinstance(file, Path):
-        try:
-            file = oead.Sarc(file.read_bytes())
-        except (RuntimeError, oead.InvalidDataError):
-            return {}
-    for nest_file, data in [(file.name, file.data) for file in file.get_files()]:
-        canon = nest_file.replace('.s', '.')
-        if data[0:4] == b'Yaz0':
-            data = util.decompress(data)
-        else:
-            data = bytes(data)
-        ext = Path(canon).suffix
-        if util.is_file_modded(canon, data) and ext not in RSTB_EXCLUDE_EXTS and canon not in RSTB_EXCLUDE_NAMES:
-            size = calc.calculate_file_size_with_ext(
-                data,
-                wiiu=util.get_settings('wiiu'),
-                ext=ext
-            )
-            if ext == '.bdmgparam':
-                size = 0
-            if size == 0 and not no_guess:
-                if ext in util.AAMP_EXTS:
-                    size = guess_aamp_size(data, ext)
-                elif ext in {'.bfres', '.sbfres'}:
-                    size = guess_bfres_size(data, canon)
-            sizes[canon] = size
-            if ext in util.SARC_EXTS and not ext not in {
-                '.sarc', '.blarc', '.bfarc', '.ssarc', '.sbfarc', '.sblarc'
-            }:
-                try:
-                    nest_sarc = oead.Sarc(data)
-                except (ValueError, RuntimeError, oead.InvalidDataError):
-                    continue
-                sizes.update(_get_sizes_in_sarc(nest_sarc))
-            else:
-                del data
-    return sizes
-
-
-def log_merged_files_rstb(pool: multiprocessing.Pool = None):
-    print('Updating RSTB for merged files...')
-    diffs = {}
-    files = {
-        f for f in util.get_master_modpack_dir().rglob('**/*') \
-            if f.is_file() and f.parent != 'logs'
-    }
-    no_guess = util.get_settings('no_guess')
-    for file in files:
-        if not (file.suffix in RSTB_EXCLUDE_EXTS or file.name in RSTB_EXCLUDE_NAMES):
-            size = calculate_size(file)
-            if size == 0 and not no_guess:
-                if file.suffix in util.AAMP_EXTS:
-                    size = guess_aamp_size(file)
-                elif file.suffix in ['.bfres', '.sbfres']:
-                    size = guess_bfres_size(file)
-            canon = util.get_canon_name(file.relative_to(util.get_master_modpack_dir()))
-            if canon:
-                diffs[canon] = size
-    sarc_files = {
-        f for f in files if (
-            f.suffix in util.SARC_EXTS and f.suffix not in {'.ssarc', '.sblarc', '.sbfarc'}
-        )
-    }
-    if sarc_files:
-        if not pool:
-            multiprocessing.set_start_method('spawn', True)
-            num_threads = min(multiprocessing.cpu_count(), len(sarc_files))
-        p = pool or multiprocessing.Pool(processes=num_threads)
-        results = p.map(_get_sizes_in_sarc, sarc_files)
-        for result in results:
-            diffs.update(result)
-        if not pool:
-            p.close()
-            p.join()
-    (util.get_master_modpack_dir() / 'logs').mkdir(parents=True, exist_ok=True)
-    with (util.get_master_modpack_dir() / 'logs' / 'rstb.log').open('w', encoding='utf-8') as log:
-        log.write('name,size,path\n')
-        for canon, size in diffs.items():
-            log.write(f'{canon},{size},//\n')
-
-def generate_master_rstb():
-    print('Merging RSTB changes...')
-    if (util.get_master_modpack_dir() / 'logs' / 'master-rstb.log').exists():
-        (util.get_master_modpack_dir() / 'logs' / 'master-rstb.log').unlink()
-
-    table = get_stock_rstb()
-    rstb_values = {}
-    for mod in util.get_installed_mods():
-        rstb_values.update(get_mod_rstb_values(mod))
-    if (util.get_master_modpack_dir() / 'logs' / 'rstb.log').exists():
-        rstb_values.update(get_mod_rstb_values(util.get_master_modpack_dir()))
-
-    table = merge_rstb(table, rstb_values)
-
-    for bootup_pack in util.get_master_modpack_dir().glob(f'{util.get_content_path()}/Pack/Bootup_*.pack'):
-        lang = util.get_file_language(bootup_pack)
-        if table.is_in_table(f'Message/Msg_{lang}.product.sarc'):
-            table.delete_entry(f'Message/Msg_{lang}.product.sarc')
-
-    rstb_path = (util.get_master_modpack_dir() / util.get_content_path() / 'System' / 'Resource' /
-                 'ResourceSizeTable.product.srsizetable')
-    if not rstb_path.exists():
-        rstb_path.parent.mkdir(parents=True, exist_ok=True)
-    with rstb_path.open('wb') as r_file:
-        with io.BytesIO() as buf:
-            table.write(buf, True)
-            r_file.write(util.compress(buf.getvalue()))
-
-    rstb_log = util.get_master_modpack_dir() / 'logs' / 'master-rstb.log'
-    rstb_log.parent.mkdir(parents=True, exist_ok=True)
-    from json import dumps
-    rstb_log.write_text(dumps(rstb_values))
-
-
-class RstbMerger(mergers.Merger):
-    """ A merger for the ResourceSizeTable.product.srsizetable """
-    NAME: str = 'rstb'
-
-    def __init__(self, guess: bool = False, leave: bool = False, shrink: bool = False):
-        super().__init__('RSTB', 'Merges changes to ResourceSizeTable.product.srsizetable',
-                         'rstb.log')
-        self._options = {
-            'guess': guess,
-            'leave': leave,
-            'shrink': shrink
-        }
-
-    def generate_diff(self, mod_dir: Path, modded_files: List[Path]):
-        rstb_diff = {}
-        open_sarcs = {}
-        for file in modded_files:
-            if isinstance(file, Path):
-                canon = util.get_canon_name(file.relative_to(mod_dir).as_posix())
-                if Path(canon).suffix not in RSTB_EXCLUDE_EXTS and\
-                Path(canon).name not in RSTB_EXCLUDE_NAMES:
-                    size = calculate_size(file)
-                    if file.suffix == '.bdmgparam':
-                        size = 0
-                    if size == 0 and (
-                        self._options['guess'] or file.suffix in {'.bas', '.baslist'}
-                    ):
-                        if file.suffix in util.AAMP_EXTS:
-                            size = guess_aamp_size(file)
-                        elif file.suffix in ['.bfres', '.sbfres']:
-                            size = guess_bfres_size(file)
-                    rstb_diff[file] = size
-            elif isinstance(file, str):
-                parts = file.split('//')
-                if any(Path(p).suffix in {'.ssarc', '.sblarc', '.sbfarc'} for p in parts[0:-1]):
-                    continue
-                name = parts[-1]
-                if parts[0] not in open_sarcs:
-                    open_sarcs[parts[0]] = oead.Sarc(
-                        util.unyaz_if_needed((mod_dir / parts[0]).read_bytes())
-                    )
-                for part in parts[1:-1]:
-                    if part not in open_sarcs:
-                        open_sarcs[part] = oead.Sarc(
-                            util.unyaz_if_needed(
-                                open_sarcs[parts[parts.index(part) - 1]].get_file(part).data
-                            )
-                        )
-                ext = Path(name).suffix
-                data = util.unyaz_if_needed(open_sarcs[parts[-2]].get_file(name).data)
-                rstb_val = rstb.SizeCalculator().calculate_file_size_with_ext(
-                    bytes(data),
-                    wiiu=util.get_settings('wiiu'),
-                    ext=ext
-                )
-                if ext == '.bdmgparam':
-                    rstb_val = 0
-                if rstb_val == 0 and (self._options['guess'] or ext in {'.bas', '.baslist'}):
-                    if ext in util.AAMP_EXTS:
-                        rstb_val = guess_aamp_size(data, ext)
-                    elif ext in {'.bfres', '.sbfres'}:
-                        rstb_val = guess_bfres_size(data, name)
-                rstb_diff[file] = rstb_val
-        for open_sarc in open_sarcs:
-            del open_sarc
-        return rstb_diff
-
-    def log_diff(self, mod_dir: Path, diff_material):
-        diffs = {}
-        if isinstance(diff_material, dict):
-            diffs = diff_material
-        elif isinstance(diff_material, List):
-            diffs = self.generate_diff(mod_dir, diff_material)
-
-        log_path = mod_dir / 'logs' / self._log_name
-        with log_path.open('w', encoding='utf-8') as log:
-            log.write('name,rstb,path\n')
-            for diff, value in diffs.items():
-                ext = Path(diff).suffix
-                if isinstance(diff, Path):
-                    canon = util.get_canon_name(str(diff.relative_to(mod_dir)))
-                    path = diff.relative_to(mod_dir).as_posix()
-                elif isinstance(diff, str):
-                    canon = diff.split('//')[-1].replace('.s', '.')
-                    path = diff
-                if ext not in RSTB_EXCLUDE_EXTS and canon not in RSTB_EXCLUDE_NAMES:
-                    log.write(f'{canon},{value},{path}\n')
-
-        if 'leave' in self._options and self._options['leave']:
-            (mod_dir / 'logs' / '.leave').write_bytes(b'')
-        if 'shrink' in self._options and self._options['shrink']:
-            (mod_dir / 'logs' / '.shrink').write_bytes(b'')
-
-    def get_mod_diff(self, mod: util.BcmlMod):
-        if not self._options:
-            self._options['leave'] = (mod.path / 'logs' / '.leave').exists()
-            self._options['shrink'] = (mod.path / 'logs' / '.shrink').exists()
-        stock_rstb = get_stock_rstb()
-
-        mod_diffs = {}
-
-        def read_log(log_path: Path) -> {}:
-            diffs = {}
-            with log_path.open('r', encoding='utf-8') as log:
-                for line in log.readlines()[1:]:
-                    row = line.split(',')
-                    name = row[0]
-                    size = int(row[1])
-                    old_size = 0
-                    if stock_rstb.is_in_table(name):
-                        old_size = stock_rstb.get_size(name)
-                    if (size == 0 and self._options['leave']) or \
-                    (size < old_size and self._options['shrink']):
-                        continue
-                    diffs[row[0]] = int(row[1])
-            return diffs
-
-        if self.is_mod_logged(mod):
-            mod_diffs.update(read_log(mod.path / 'logs' / self._log_name))
-        for opt in {d for d in (mod.path / 'options').glob('*') if d.is_dir()}:
-            if (opt / 'logs' / self._log_name).exists():
-                mod_diffs.update(read_log(opt / 'logs' / self._log_name))
-        return mod_diffs
-
-    def get_all_diffs(self):
-        diffs = []
-        for mod in util.get_installed_mods():
-            diffs.append(self.get_mod_diff(mod))
-        return diffs
-
-    def consolidate_diffs(self, diffs: List[dict]):
-        all_diffs = {}
-        for diff in diffs:
-            all_diffs.update(diff)
-        return all_diffs
-
-    def get_checkbox_options(self) -> List[tuple]:
-        return [
-            ('leave', 'Don\'t remove RSTB entries for complex file types'),
-            ('shrink', 'Shrink RSTB values when smaller than the base game'),
-            ('guess', 'Attempt to estimate RSTB values for AAMP and BFRES files'),
-        ]
-
-    @util.timed
-    def perform_merge(self):
-        print('Perfoming RSTB merge...')
-        log_merged_files_rstb()
-        generate_master_rstb()
-
-    def get_mod_edit_info(self, mod: util.BcmlMod) -> set:
-        return set(self.get_mod_diff(mod).keys())
->>>>>>> 03ae0a48
+        return set(self.get_mod_diff(mod).keys())