--- conflicted
+++ resolved
@@ -5,11 +5,7 @@
 
 setup(
     name='bcml',
-<<<<<<< HEAD
-    version='2.2.9',
-=======
-    version='2.3.0-beta4',
->>>>>>> 4f54241e
+    version='2.3.0',
     author='NiceneNerd',
     author_email='macadamiadaze@gmail.com',
     description='A mod manager for The Legend of Zelda: Breath of the Wild on Cemu',
