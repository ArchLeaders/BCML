# pylint: disable=invalid-name
import os
from sys import argv
from pathlib import Path
from setuptools import setup

with open("docs/README.md", "r") as readme:
    long_description = readme.read()

setup(
    name="bcml",
<<<<<<< HEAD
    version="3.8.0-rust",
=======
    version="3.8.6",
>>>>>>> 2d0b843d
    author="NiceneNerd",
    author_email="macadamiadaze@gmail.com",
    description="A mod manager for The Legend of Zelda: Breath of the Wild",
    long_description=long_description,
    long_description_content_type="text/markdown",
    url="https://github.com/NiceneNerd/BCML",
    include_package_data=True,
    packages=["bcml"],
    package_dir={"bcml": "bcml"},
    entry_points={
        "gui_scripts": ["bcml = bcml.__main__:main"],
        "console_scripts": [
            "bcml-debug = bcml.__main__:main_debug",
        ],
    },
    classifiers=[
        "Development Status :: 5 - Production/Stable",
        "License :: OSI Approved :: GNU General Public License v3 or later (GPLv3+)",
        "Operating System :: OS Independent",
        "Programming Language :: Python :: 3 :: Only",
    ],
    python_requires=">=3.7",
    install_requires=Path("requirements.txt").read_text().splitlines(),
    zip_safe=False,
)<|MERGE_RESOLUTION|>--- conflicted
+++ resolved
@@ -9,11 +9,7 @@
 
 setup(
     name="bcml",
-<<<<<<< HEAD
-    version="3.8.0-rust",
-=======
-    version="3.8.6",
->>>>>>> 2d0b843d
+    version="3.9.0",
     author="NiceneNerd",
     author_email="macadamiadaze@gmail.com",
     description="A mod manager for The Legend of Zelda: Breath of the Wild",
